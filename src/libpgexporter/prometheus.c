/*
 * Copyright (C) 2025 The pgexporter community
 *
 * Redistribution and use in source and binary forms, with or without modification,
 * are permitted provided that the following conditions are met:
 *
 * 1. Redistributions of source code must retain the above copyright notice, this list
 * of conditions and the following disclaimer.
 *
 * 2. Redistributions in binary form must reproduce the above copyright notice, this
 * list of conditions and the following disclaimer in the documentation and/or other
 * materials provided with the distribution.
 *
 * 3. Neither the name of the copyright holder nor the names of its contributors may
 * be used to endorse or promote products derived from this software without specific
 * prior written permission.
 *
 * THIS SOFTWARE IS PROVIDED BY THE COPYRIGHT HOLDERS AND CONTRIBUTORS "AS IS" AND ANY
 * EXPRESS OR IMPLIED WARRANTIES, INCLUDING, BUT NOT LIMITED TO, THE IMPLIED WARRANTIES
 * OF MERCHANTABILITY AND FITNESS FOR A PARTICULAR PURPOSE ARE DISCLAIMED. IN NO EVENT SHALL
 * THE COPYRIGHT HOLDER OR CONTRIBUTORS BE LIABLE FOR ANY DIRECT, INDIRECT, INCIDENTAL,
 * SPECIAL, EXEMPLARY, OR CONSEQUENTIAL DAMAGES (INCLUDING, BUT NOT LIMITED TO, PROCUREMENT
 * OF SUBSTITUTE GOODS OR SERVICES; LOSS OF USE, DATA, OR PROFITS; OR BUSINESS INTERRUPTION)
 * HOWEVER CAUSED AND ON ANY THEORY OF LIABILITY, WHETHER IN CONTRACT, STRICT LIABILITY, OR
 * TORT (INCLUDING NEGLIGENCE OR OTHERWISE) ARISING IN ANY WAY OUT OF THE USE OF THIS
 * SOFTWARE, EVEN IF ADVISED OF THE POSSIBILITY OF SUCH DAMAGE.
 */

/* pgexporter */
<<<<<<< HEAD
#include "art.h"
#include "prometheus_client.h"
#include "value.h"
=======
#include <openssl/crypto.h>
>>>>>>> 03c0711d
#include <pgexporter.h>
#include <logging.h>
#include <memory.h>
#include <message.h>
#include <network.h>
#include <prometheus.h>
#include <queries.h>
#include <query_alts.h>
#include <security.h>
#include <shmem.h>
#include <utils.h>

/* system */
#include <errno.h>
#include <stdbool.h>
#include <stdlib.h>
#include <string.h>
#include <unistd.h>
#include <sys/types.h>

#define CHUNK_SIZE 32768

#define PAGE_UNKNOWN 0
#define PAGE_HOME    1
#define PAGE_METRICS 2
#define BAD_REQUEST  3

#define MAX_ARR_LENGTH 256
#define NUMBER_OF_HISTOGRAM_COLUMNS 4

#define INPUT_NO   0
#define INPUT_DATA 1
#define INPUT_WAL  2

/**
 * This is a linked list of queries with the data received from the server
 * as well as the query sent to the server and other meta data.
 **/
typedef struct query_list
{
   struct query* query;
   struct query_list* next;
   struct query_alts* query_alt;
   char tag[MISC_LENGTH];
   int sort_type;
   bool error;
} query_list_t;

static int resolve_page(struct message* msg);
static int badrequest_page(SSL* client_ssl, int client_fd);
static int unknown_page(SSL* client_ssl, int client_fd);
static int home_page(SSL* client_ssl, int client_fd);
static int metrics_page(SSL* client_ssl, int client_fd);
static int bad_request(SSL* client_ssl, int client_fd);
static int redirect_page(SSL* client_ssl, int client_fd, char* path);

static bool collector_pass(const char* collector);

<<<<<<< HEAD
static void general_information(int client_fd);
static void core_information(int client_fd);
static void extension_information(int client_fd);
static void server_information(int client_fd);
static void version_information(int client_fd);
static void uptime_information(int client_fd);
static void primary_information(int client_fd);
static void settings_information(int client_fd);
static void custom_metrics(int client_fd); // Handles custom metrics provided in YAML format, both internal and external
=======
static void add_column_to_store(column_store_t* store, int n_store, char* data, int sort_type, struct tuple* current);

static void general_information(SSL* client_ssl, int client_fd);
static void core_information(SSL* client_ssl, int client_fd);
static void extension_information(SSL* client_ssl, int client_fd);
static void extension_function(SSL* client_ssl, int client_fd, char* function, int input, char* description, char* type);
static void server_information(SSL* client_ssl, int client_fd);
static void version_information(SSL* client_ssl, int client_fd);
static void uptime_information(SSL* client_ssl, int client_fd);
static void primary_information(SSL* client_ssl, int client_fd);
static void settings_information(SSL* client_ssl, int client_fd);
static void custom_metrics(SSL* client_ssl, int client_fd); // Handles custom metrics provided in YAML format, both internal and external
static void append_help_info(char** data, char* tag, char* name, char* description);
static void append_type_info(char** data, char* tag, char* name, int typeId);
>>>>>>> 03c0711d

static void handle_histogram(struct art* art, query_list_t* temp);
static void handle_gauge_counter(struct art* art, query_list_t* temp);

static int send_chunk(SSL* client_ssl, int client_fd, char* data);
static int parse_list(char* list_str, char** strs, int* n_strs);

static char* get_value(char* tag, char* name, char* val);
static int safe_prometheus_key_additional_length(char* key);
static char* safe_prometheus_key(char* key);
static void safe_prometheus_key_free(char* key);

static bool is_metrics_cache_configured(void);
static bool is_metrics_cache_valid(void);
static bool metrics_cache_append(char* data);
static bool metrics_cache_finalize(void);
static size_t metrics_cache_size_to_alloc(void);
static void metrics_cache_invalidate(void);

// ART related funcs

static void output_metrics_from_art(int client_fd, struct art* art);
static void cleanup_metrics_art(struct art* metrics_art);

static struct prometheus_metric*
create_metric(const char* name, const char* help, const char* type);
static struct prometheus_attributes*
create_attributes();

static void
add_attribute(struct prometheus_attributes* attrs, const char* key, const char* value);
static void
add_value(struct prometheus_attributes* attrs, const char* value);
static void
add_server_attribute(struct prometheus_attributes* attrs, const char* server_name);
static void
add_metric_data(struct prometheus_metric* metric, struct prometheus_attributes* attrs);
static void
add_metric_to_art(struct art* metrics_art, struct prometheus_metric* metric);

static void
add_simple_gauge(struct art* metrics_art, const char* name, const char* help,
                 const char* server_name, const char* value);

void
pgexporter_prometheus(SSL* client_ssl, int client_fd)
{
   int status;
   int page;
   struct message* msg = NULL;
   struct configuration* config;

   pgexporter_start_logging();
   pgexporter_memory_init();

   config = (struct configuration*)shmem;
   if (client_ssl)
   {
      char buffer[5] = {0};

      recv(client_fd, buffer, 5, MSG_PEEK);

      if ((unsigned char)buffer[0] == 0x16 || (unsigned char)buffer[0] == 0x80) // SSL/TLS request
      {
         if (SSL_accept(client_ssl) <= 0)
         {
            pgexporter_log_error("Failed to accept SSL connection");
            goto error;
         }
      }
      else
      {
         char* path = "/";
         char* base_url = NULL;

         if (pgexporter_read_timeout_message(NULL, client_fd, config->authentication_timeout, &msg) != MESSAGE_STATUS_OK)
         {
            pgexporter_log_error("Failed to read message");
            goto error;
         }

         char* path_start = strstr(msg->data, " ");
         if (path_start)
         {
            path_start++;
            char* path_end = strstr(path_start, " ");
            if (path_end)
            {
               *path_end = '\0';
               path = path_start;
            }
         }

         base_url = pgexporter_format_and_append(base_url, "https://localhost:%d%s", config->metrics, path);

         if (redirect_page(NULL, client_fd, base_url) != MESSAGE_STATUS_OK)
         {
            pgexporter_log_error("Failed to redirect to: %s", base_url);
            free(base_url);
            goto error;
         }

         pgexporter_close_ssl(client_ssl);
         pgexporter_disconnect(client_fd);

         pgexporter_memory_destroy();
         pgexporter_stop_logging();

         free(base_url);

         exit(0);
      }
   }
   status = pgexporter_read_timeout_message(client_ssl, client_fd, config->authentication_timeout, &msg);


   if (status != MESSAGE_STATUS_OK)
   {
      goto error;
   }

   page = resolve_page(msg);

   if (page == PAGE_HOME)
   {
      home_page(client_ssl, client_fd);
   }
   else if (page == PAGE_METRICS)
   {
      metrics_page(client_ssl, client_fd);
   }
   else if (page == PAGE_UNKNOWN)
   {
      unknown_page(client_ssl, client_fd);
   }
   else
   {
      bad_request(client_ssl, client_fd);
   }

   pgexporter_close_ssl(client_ssl);
   pgexporter_disconnect(client_fd);

   pgexporter_memory_destroy();
   pgexporter_stop_logging();

   exit(0);

error:

   badrequest_page(client_ssl, client_fd);

   pgexporter_close_ssl(client_ssl);
   pgexporter_disconnect(client_fd);

   pgexporter_memory_destroy();
   pgexporter_stop_logging();

   exit(1);
}

void
pgexporter_prometheus_reset(void)
{
   signed char cache_is_free;
   struct configuration* config;
   struct prometheus_cache* cache;

   config = (struct configuration*)shmem;
   cache = (struct prometheus_cache*)prometheus_cache_shmem;

retry_cache_locking:
   cache_is_free = STATE_FREE;
   if (atomic_compare_exchange_strong(&cache->lock, &cache_is_free, STATE_IN_USE))
   {
      metrics_cache_invalidate();

      atomic_store(&config->logging_info, 0);
      atomic_store(&config->logging_warn, 0);
      atomic_store(&config->logging_error, 0);
      atomic_store(&config->logging_fatal, 0);

      atomic_store(&cache->lock, STATE_FREE);
   }
   else
   {
      /* Sleep for 1ms */
      SLEEP_AND_GOTO(1000000L, retry_cache_locking);
   }
}

void
pgexporter_prometheus_logging(int type)
{
   struct configuration* config;

   config = (struct configuration*)shmem;

   switch (type)
   {
      case PGEXPORTER_LOGGING_LEVEL_INFO:
         atomic_fetch_add(&config->logging_info, 1);
         break;
      case PGEXPORTER_LOGGING_LEVEL_WARN:
         atomic_fetch_add(&config->logging_warn, 1);
         break;
      case PGEXPORTER_LOGGING_LEVEL_ERROR:
         atomic_fetch_add(&config->logging_error, 1);
         break;
      case PGEXPORTER_LOGGING_LEVEL_FATAL:
         atomic_fetch_add(&config->logging_fatal, 1);
         break;
      default:
         break;
   }
}

static int
redirect_page(SSL* client_ssl, int client_fd, char* path)
{
   char* data = NULL;
   time_t now;
   char time_buf[32];
   int status;
   struct message msg;

   memset(&msg, 0, sizeof(struct message));
   memset(&data, 0, sizeof(data));

   now = time(NULL);

   memset(&time_buf, 0, sizeof(time_buf));
   ctime_r(&now, &time_buf[0]);
   time_buf[strlen(time_buf) - 1] = 0;

   data = pgexporter_append(data, "HTTP/1.1 301 Moved Permanently\r\n");
   data = pgexporter_append(data, "Location: ");
   data = pgexporter_append(data, path);
   data = pgexporter_append(data, "\r\n");
   data = pgexporter_append(data, "Date: ");
   data = pgexporter_append(data, &time_buf[0]);
   data = pgexporter_append(data, "\r\n");
   data = pgexporter_append(data, "Content-Length: 0\r\n");
   data = pgexporter_append(data, "Connection: close\r\n");
   data = pgexporter_append(data, "\r\n");

   msg.kind = 0;
   msg.length = strlen(data);
   msg.data = data;

   status = pgexporter_write_message(client_ssl, client_fd, &msg);

   free(data);

   return status;
}

static int
resolve_page(struct message* msg)
{
   char* from = NULL;
   int index;

   if (msg->length < 3 || strncmp((char*)msg->data, "GET", 3) != 0)
   {
      pgexporter_log_debug("Prometheus: Not a GET request");
      return BAD_REQUEST;
   }

   index = 4;
   from = (char*)msg->data + index;

   while (pgexporter_read_byte(msg->data + index) != ' ')
   {
      index++;
   }

   pgexporter_write_byte(msg->data + index, '\0');

   if (strcmp(from, "/") == 0 || strcmp(from, "/index.html") == 0)
   {
      return PAGE_HOME;
   }
   else if (strcmp(from, "/metrics") == 0)
   {
      return PAGE_METRICS;
   }

   return PAGE_UNKNOWN;
}

static int
badrequest_page(SSL* client_ssl, int client_fd)
{
   char* data = NULL;
   time_t now;
   char time_buf[32];
   int status;
   struct message msg;

   memset(&msg, 0, sizeof(struct message));
   memset(&data, 0, sizeof(data));

   now = time(NULL);

   memset(&time_buf, 0, sizeof(time_buf));
   ctime_r(&now, &time_buf[0]);
   time_buf[strlen(time_buf) - 1] = 0;

   data = pgexporter_vappend(data, 4,
                             "HTTP/1.1 400 Bad Request\r\n",
                             "Date: ",
                             &time_buf[0],
                             "\r\n"
                             );

   msg.kind = 0;
   msg.length = strlen(data);
   msg.data = data;

   status = pgexporter_write_message(client_ssl, client_fd, &msg);

   free(data);

   return status;
}

static int
unknown_page(SSL* client_ssl, int client_fd)
{
   char* data = NULL;
   time_t now;
   char time_buf[32];
   int status;
   struct message msg;

   memset(&msg, 0, sizeof(struct message));
   memset(&data, 0, sizeof(data));

   now = time(NULL);

   memset(&time_buf, 0, sizeof(time_buf));
   ctime_r(&now, &time_buf[0]);
   time_buf[strlen(time_buf) - 1] = 0;

   data = pgexporter_vappend(data, 4,
                             "HTTP/1.1 403 Forbidden\r\n",
                             "Date: ",
                             &time_buf[0],
                             "\r\n"
                             );

   msg.kind = 0;
   msg.length = strlen(data);
   msg.data = data;

   status = pgexporter_write_message(client_ssl, client_fd, &msg);

   free(data);

   return status;
}

static int
home_page(SSL* client_ssl, int client_fd)
{
   char* data = NULL;
   int status;
   time_t now;
   char time_buf[32];
   struct message msg;
   struct configuration* config;

   config = (struct configuration*) shmem;

   now = time(NULL);

   memset(&time_buf, 0, sizeof(time_buf));
   ctime_r(&now, &time_buf[0]);
   time_buf[strlen(time_buf) - 1] = 0;

   data = pgexporter_vappend(data, 7,
                             "HTTP/1.1 200 OK\r\n",
                             "Content-Type: text/html; charset=utf-8\r\n",
                             "Date: ",
                             &time_buf[0],
                             "\r\n",
                             "Transfer-Encoding: chunked\r\n",
                             "\r\n"
                             );

   msg.kind = 0;
   msg.length = strlen(data);
   msg.data = data;

   status = pgexporter_write_message(client_ssl, client_fd, &msg);
   if (status != MESSAGE_STATUS_OK)
   {
      goto error;
   }

   free(data);
   data = NULL;

   data = pgexporter_vappend(data, 12,
                             "<html>\n",
                             "<head>\n",
                             "  <title>pgexporter</title>\n",
                             "</head>\n",
                             "<body>\n",
                             "  <h1>pgexporter</h1>\n",
                             "  Prometheus exporter for PostgreSQL\n",
                             "  <p>\n",
                             "  <a href=\"/metrics\">Metrics</a>\n",
                             "  <p>\n",
                             "  Support for\n",
                             "  <ul>\n"
                             );

   send_chunk(client_ssl, client_fd, data);
   free(data);
   data = NULL;

   data = pgexporter_vappend(data, 4,
                             "  <li>pgexporter_logging_info</li>\n",
                             "  <li>pgexporter_logging_warn</li>\n",
                             "  <li>pgexporter_logging_error</li>\n",
                             "  <li>pgexporter_logging_fatal</li>\n"
                             );

   send_chunk(client_ssl, client_fd, data);
   free(data);
   data = NULL;

   if (config->number_of_metrics == 0)
   {
      data = pgexporter_vappend(data, 7,
                                "  <li>pg_database</li>\n",
                                "  <li>pg_locks</li>\n",
                                "  <li>pg_replication_slots</li>\n",
                                "  <li>pg_settings</li>\n",
                                "  <li>pg_stat_bgwriter</li>\n",
                                "  <li>pg_stat_database</li>\n",
                                "  <li>pg_stat_database_conflicts</li>\n"
                                );
   }
   else
   {
      for (int i = 0; i < config->number_of_metrics; i++)
      {
         data = pgexporter_vappend(data, 3,
                                   "  <li>",
                                   config->prometheus[i].tag,
                                   "</li>\n"
                                   );
      }
   }

   send_chunk(client_ssl, client_fd, data);
   free(data);
   data = NULL;

   data = pgexporter_vappend(data, 5,
                             "  </ul>\n",
                             "  <p>\n",
                             "  <a href=\"https://pgexporter.github.io/\">pgexporter.github.io/</a>\n",
                             "</body>\n",
                             "</html>\n"
                             );

   /* Footer */
   data = pgexporter_append(data, "\r\n\r\n");

   send_chunk(client_ssl, client_fd, data);
   free(data);
   data = NULL;

   return 0;

error:

   free(data);

   return 1;
}

static int
metrics_page(SSL* client_ssl, int client_fd)
{
   char* data = NULL;
   time_t start_time;
   int dt;
   time_t now;
   char time_buf[32];
   int status;
   struct message msg;
   struct prometheus_cache* cache;
   signed char cache_is_free;
   struct configuration* config;

   config = (struct configuration*)shmem;
   cache = (struct prometheus_cache*)prometheus_cache_shmem;

   memset(&msg, 0, sizeof(struct message));

   start_time = time(NULL);

retry_cache_locking:
   cache_is_free = STATE_FREE;
   if (atomic_compare_exchange_strong(&cache->lock, &cache_is_free, STATE_IN_USE))
   {
      // can serve the message out of cache?
      if (is_metrics_cache_configured() && is_metrics_cache_valid())
      {
         // serve the message directly out of the cache
         pgexporter_log_debug("Serving metrics out of cache (%d/%d bytes valid until %lld)",
                              strlen(cache->data),
                              cache->size,
                              cache->valid_until);

         msg.kind = 0;
         msg.length = strlen(cache->data);
         msg.data = cache->data;

         status = pgexporter_write_message(client_ssl, client_fd, &msg);
         if (status != MESSAGE_STATUS_OK)
         {
            goto error;
         }
      }
      else
      {
         // build the message without the cache
         metrics_cache_invalidate();

         now = time(NULL);

         memset(&time_buf, 0, sizeof(time_buf));
         ctime_r(&now, &time_buf[0]);
         time_buf[strlen(time_buf) - 1] = 0;

         data = pgexporter_vappend(data, 5,
                                   "HTTP/1.1 200 OK\r\n",
                                   "Content-Type: text/plain; version=0.0.1; charset=utf-8\r\n",
                                   "Date: ",
                                   &time_buf[0],
                                   "\r\n"
                                   );
         metrics_cache_append(data);  // cache here to avoid the chunking for the cache
         data = pgexporter_vappend(data, 2,
                                   "Transfer-Encoding: chunked\r\n",
                                   "\r\n"
                                   );

         msg.kind = 0;
         msg.length = strlen(data);
         msg.data = data;

         status = pgexporter_write_message(client_ssl, client_fd, &msg);
         if (status != MESSAGE_STATUS_OK)
         {
            goto error;
         }

         free(data);
         data = NULL;

         pgexporter_open_connections();

<<<<<<< HEAD
         /* General Metric Collector - each function now has its own ART */
         general_information(client_fd);
         core_information(client_fd);
         server_information(client_fd);
         version_information(client_fd);
         uptime_information(client_fd);
         primary_information(client_fd);
         settings_information(client_fd);
         extension_information(client_fd);
=======
         /* General Metric Collector */
         general_information(client_ssl, client_fd);
         core_information(client_ssl, client_fd);
         server_information(client_ssl, client_fd);
         version_information(client_ssl, client_fd);
         uptime_information(client_ssl, client_fd);
         primary_information(client_ssl, client_fd);
         settings_information(client_ssl, client_fd);
         extension_information(client_ssl, client_fd);
>>>>>>> 03c0711d

         custom_metrics(client_ssl, client_fd);

         pgexporter_close_connections();

         /* Footer */
         data = pgexporter_append(data, "0\r\n\r\n");

         msg.kind = 0;
         msg.length = strlen(data);
         msg.data = data;

         status = pgexporter_write_message(client_ssl, client_fd, &msg);
         if (status != MESSAGE_STATUS_OK)
         {
            goto error;
         }

         metrics_cache_finalize();
      }

      // free the cache
      atomic_store(&cache->lock, STATE_FREE);
   }
   else
   {
      dt = (int)difftime(time(NULL), start_time);
      if (dt >= (config->blocking_timeout > 0 ? config->blocking_timeout : 30))
      {
         goto error;
      }

      /* Sleep for 10ms */
      SLEEP_AND_GOTO(10000000L, retry_cache_locking);
   }

   free(data);

   return 0;

error:
   free(data);

   return 1;
}

static int
bad_request(SSL* client_ssl, int client_fd)
{
   char* data = NULL;
   time_t now;
   char time_buf[32];
   int status;
   struct message msg;

   memset(&msg, 0, sizeof(struct message));
   memset(&data, 0, sizeof(data));

   now = time(NULL);

   memset(&time_buf, 0, sizeof(time_buf));
   ctime_r(&now, &time_buf[0]);
   time_buf[strlen(time_buf) - 1] = 0;

   data = pgexporter_vappend(data, 4,
                             "HTTP/1.1 400 Bad Request\r\n",
                             "Date: ",
                             &time_buf[0],
                             "\r\n"
                             );

   msg.kind = 0;
   msg.length = strlen(data);
   msg.data = data;

   status = pgexporter_write_message(client_ssl, client_fd, &msg);

   free(data);

   return status;
}

static bool
collector_pass(const char* collector)
{
   struct configuration* config = NULL;

   config = (struct configuration*)shmem;

   if (config->number_of_collectors == 0)
   {
      return true;
   }

   for (int i = 0; i < config->number_of_collectors; i++)
   {
      if (!strcmp(config->collectors[i], collector))
      {
         return true;
      }
   }

   return false;
}

static void
general_information(SSL* client_ssl, int client_fd)
{
   struct configuration* config;
   struct art* metrics_art = NULL;
   char value_buffer[32];

   config = (struct configuration*)shmem;

   /* Create ART for this category */
   if (pgexporter_art_create(&metrics_art))
   {
<<<<<<< HEAD
      pgexporter_log_error("Failed to create ART for general information metrics");
      return;
=======
      send_chunk(client_ssl, client_fd, data);
      metrics_cache_append(data);
      free(data);
      data = NULL;
>>>>>>> 03c0711d
   }

   /* pgexporter_state */
   add_simple_gauge(metrics_art, "pgexporter_state", "The state of pgexporter",
                    "pgexporter", "1");

   /* pgexporter_logging_info */
   sprintf(value_buffer, "%ld", atomic_load(&config->logging_info));
   add_simple_gauge(metrics_art, "pgexporter_logging_info",
                    "The number of INFO logging statements",
                    "pgexporter", value_buffer);

   /* pgexporter_logging_warn */
   sprintf(value_buffer, "%ld", atomic_load(&config->logging_warn));
   add_simple_gauge(metrics_art, "pgexporter_logging_warn",
                    "The number of WARN logging statements",
                    "pgexporter", value_buffer);

   /* pgexporter_logging_error */
   sprintf(value_buffer, "%ld", atomic_load(&config->logging_error));
   add_simple_gauge(metrics_art, "pgexporter_logging_error",
                    "The number of ERROR logging statements",
                    "pgexporter", value_buffer);

   /* pgexporter_logging_fatal */
   sprintf(value_buffer, "%ld", atomic_load(&config->logging_fatal));
   add_simple_gauge(metrics_art, "pgexporter_logging_fatal",
                    "The number of FATAL logging statements",
                    "pgexporter", value_buffer);

   /* Output metrics and clean up */
   output_metrics_from_art(client_fd, metrics_art);
   cleanup_metrics_art(metrics_art);
}

static void
server_information(SSL* client_ssl, int client_fd)
{
   struct configuration* config = (struct configuration*)shmem;
   struct art* metrics_art = NULL;

   /* Create ART for this category */
   if (pgexporter_art_create(&metrics_art))
   {
      pgexporter_log_error("Failed to create ART for server information metrics");
      return;
   }

   /* Create a single metric for "pgexporter_postgresql_active" */
   struct prometheus_metric* metric =
      create_metric("pgexporter_postgresql_active",
                    "The state of PostgreSQL",
                    "gauge");
   if (metric == NULL)
   {
      pgexporter_log_error("Failed to allocate metric for server information");
      return;
   }

   /*
    * For each configured server, add an attribute showing
    * which server name it is and whether it's active (fd != -1).
    */
   for (int srv = 0; srv < config->number_of_servers; srv++)
   {
      struct prometheus_attributes* attrs = create_attributes();
      if (attrs == NULL)
      {
         pgexporter_log_error("Failed to allocate attributes for server %d", srv);
         continue;
      }

      /*
       * The "server" attribute is the server name,
       * and if the fd != -1, then the server is considered active (1),
       * otherwise it's inactive (0).
       */
      add_server_attribute(attrs, config->servers[srv].name);

      char value_str[4] = {0};
      if (config->servers[srv].fd != -1)
      {
         strcpy(value_str, "1");
      }
      else
      {
         strcpy(value_str, "0");
      }

<<<<<<< HEAD
      add_value(attrs, value_str);
      add_metric_data(metric, attrs);
=======
   if (data != NULL)
   {
      send_chunk(client_ssl, client_fd, data);
      metrics_cache_append(data);
      free(data);
      data = NULL;
>>>>>>> 03c0711d
   }

   /* Add the metric to the ART */
   add_metric_to_art(metrics_art, metric);

   /* Output metrics and clean up */
   output_metrics_from_art(client_fd, metrics_art);
   cleanup_metrics_art(metrics_art);
}

static void
version_information(SSL* client_ssl, int client_fd)
{
   int ret;
   int server_idx;
   char* safe_key1 = NULL;
   char* safe_key2 = NULL;
   struct query* all = NULL;
   struct query* query = NULL;
   struct tuple* current = NULL;
   struct configuration* config = (struct configuration*)shmem;
   struct art* metrics_art = NULL;
   struct prometheus_metric* metric = NULL;

   /* Create ART for this metric category */
   if (pgexporter_art_create(&metrics_art))
   {
      pgexporter_log_error("Failed to create ART for version information metrics");
      return;
   }

   /* Collect version info for each configured server */
   for (server_idx = 0; server_idx < config->number_of_servers; server_idx++)
   {
      if (config->servers[server_idx].fd != -1)
      {
         ret = pgexporter_query_version(server_idx, &query);
         if (ret == 0 && query != NULL)
         {
            all = pgexporter_merge_queries(all, query, SORT_NAME);
         }
         query = NULL;
      }
   }

   if (all != NULL && all->tuples != NULL)
   {
      /* Create a new metric: pgexporter_postgresql_version */
      metric = create_metric("pgexporter_postgresql_version",
                             "The PostgreSQL version",
                             "gauge");
      if (!metric)
      {
         pgexporter_log_error("Failed to create version metric");
         pgexporter_free_query(all);
         cleanup_metrics_art(metrics_art);
         return;
      }

      current = all->tuples;
      server_idx = 0;

      while (current != NULL)
      {
         /* Each tuple has at least these columns:
          * 0 -> full version string
          * 1 -> minor version
          */
         struct prometheus_attributes* attrs = create_attributes();
         if (attrs == NULL)
         {
            pgexporter_log_error("Failed to create attributes for version info");
            break;
         }

         /* Server attribute */
         add_server_attribute(attrs, config->servers[current->server].name);

<<<<<<< HEAD
         /* version attribute */
         safe_key1 = safe_prometheus_key(pgexporter_get_column(0, current));
         add_attribute(attrs, "version", safe_key1);
         safe_prometheus_key_free(safe_key1);

         /* minor_version attribute */
         safe_key2 = safe_prometheus_key(pgexporter_get_column(1, current));
         add_attribute(attrs, "minor_version", safe_key2);
         safe_prometheus_key_free(safe_key2);

         /* Add a constant "1" value - we measure that this server has a particular version. */
         add_value(attrs, "1");

         /* Attach these attributes to our metric */
         add_metric_data(metric, attrs);

         current = current->next;
         server_idx++;
=======
         if (data != NULL)
         {
            send_chunk(client_ssl, client_fd, data);
            metrics_cache_append(data);
            free(data);
            data = NULL;
         }
>>>>>>> 03c0711d
      }

      /* Finally, add the metric to our ART */
      add_metric_to_art(metrics_art, metric);
   }

   /* Send the metrics to the client and clean up */
   output_metrics_from_art(client_fd, metrics_art);
   pgexporter_free_query(all);
   cleanup_metrics_art(metrics_art);
}

static void
uptime_information(SSL* client_ssl, int client_fd)
{
   int ret;
   int server_idx;
   char* safe_key = NULL;
   struct query* all = NULL;
   struct query* query = NULL;
   struct tuple* current = NULL;
   struct configuration* config = (struct configuration*)shmem;
   struct art* metrics_art = NULL;
   struct prometheus_metric* metric = NULL;

   /* Create an ART for uptime metrics */
   if (pgexporter_art_create(&metrics_art))
   {
      pgexporter_log_error("Failed to create ART for uptime information metrics");
      return;
   }

   /*
    * Query uptime for each server that is currently connected
    */
   for (server_idx = 0; server_idx < config->number_of_servers; server_idx++)
   {
      if (config->servers[server_idx].fd != -1)
      {
         ret = pgexporter_query_uptime(server_idx, &query);
         if (ret == 0 && query != NULL)
         {
            all = pgexporter_merge_queries(all, query, SORT_NAME);
         }
         query = NULL; /* the merge took ownership of query */
      }
   }

   /*
    * The merged query 'all' contains tuples for each connected server
    * showing how long PostgreSQL has been up.
    */
   if (all != NULL && all->tuples != NULL)
   {
      /* Create a new metric for uptime */
      metric = create_metric("pgexporter_postgresql_uptime",
                             "The PostgreSQL uptime in seconds",
                             "counter");
      if (!metric)
      {
         pgexporter_log_error("Failed to create uptime metric");
         pgexporter_free_query(all);
         cleanup_metrics_art(metrics_art);
         return;
      }

      current = all->tuples;

      while (current != NULL)
      {
         struct prometheus_attributes* attrs = create_attributes();
         if (attrs == NULL)
         {
            pgexporter_log_error("Failed to allocate attributes for uptime");
            break;
         }

         /* "server" attribute for each server */
         add_server_attribute(attrs, config->servers[current->server].name);

<<<<<<< HEAD
         /*
          * The actual uptime value is in the first column (index 0).
          * We parse it or just treat it as a string.
          */
         safe_key = safe_prometheus_key(pgexporter_get_column(0, current));
         add_value(attrs, safe_key);
         safe_prometheus_key_free(safe_key);

         /* Add the attributes to the metric */
         add_metric_data(metric, attrs);

         current = current->next;
=======
         if (data != NULL)
         {
            send_chunk(client_ssl, client_fd, data);
            metrics_cache_append(data);
            free(data);
            data = NULL;
         }
>>>>>>> 03c0711d
      }

      /* Finally, add this metric to the ART */
      add_metric_to_art(metrics_art, metric);
   }

   /* Output metrics to the client, then clean up */
   output_metrics_from_art(client_fd, metrics_art);
   pgexporter_free_query(all);
   cleanup_metrics_art(metrics_art);
}

static void
primary_information(SSL* client_ssl, int client_fd)
{
   int ret;
   int server_idx;
   struct query* all = NULL;
   struct query* query = NULL;
   struct tuple* current = NULL;
   struct configuration* config = (struct configuration*)shmem;
   struct art* metrics_art = NULL;
   struct prometheus_metric* metric = NULL;

   /* Create ART for this category */
   if (pgexporter_art_create(&metrics_art))
   {
      pgexporter_log_error("Failed to create ART for primary information metrics");
      return;
   }

   /* Gather "primary" info from all active servers */
   for (server_idx = 0; server_idx < config->number_of_servers; server_idx++)
   {
      if (config->servers[server_idx].fd != -1)
      {
         ret = pgexporter_query_primary(server_idx, &query);
         if (ret == 0 && query != NULL)
         {
            all = pgexporter_merge_queries(all, query, SORT_NAME);
         }
         query = NULL;
      }
   }

   if (all != NULL && all->tuples != NULL)
   {
      /* Create the metric: pgexporter_postgresql_primary */
      metric = create_metric("pgexporter_postgresql_primary",
                             "Is the PostgreSQL instance the primary",
                             "gauge");
      if (metric == NULL)
      {
         pgexporter_log_error("Failed to create primary metric");
         pgexporter_free_query(all);
         cleanup_metrics_art(metrics_art);
         return;
      }

      current = all->tuples;
      while (current != NULL)
      {
         /* For each tuple, create a new prometheus_attributes block */
         struct prometheus_attributes* attrs = create_attributes();
         if (attrs == NULL)
         {
            pgexporter_log_error("Failed to allocate attributes for primary metric");
            break;
         }

         /* Add the server attribute (the server name) */
         add_server_attribute(attrs, config->servers[current->server].name);

         /*
          * The first column indicates primary status:
          * "t" => primary (1), otherwise (0).
          */
         if (!strcmp("t", pgexporter_get_column(0, current)))
         {
            add_value(attrs, "1");
         }
         else
         {
<<<<<<< HEAD
            add_value(attrs, "0");
=======
            send_chunk(client_ssl, client_fd, data);
            metrics_cache_append(data);
            free(data);
            data = NULL;
>>>>>>> 03c0711d
         }

         /* Attach the attribute set to our metric */
         add_metric_data(metric, attrs);

         current = current->next;
      }

      /* Add the metric to the ART */
      add_metric_to_art(metrics_art, metric);
   }

   /* Output metrics and clean up */
   output_metrics_from_art(client_fd, metrics_art);
   pgexporter_free_query(all);
   cleanup_metrics_art(metrics_art);
}

static void
core_information(SSL* client_ssl, int client_fd)
{
   struct art* metrics_art = NULL;

   /* Create an ART for core information metrics */
   if (pgexporter_art_create(&metrics_art))
   {
      pgexporter_log_error("Failed to create ART for core information metrics");
      return;
   }

   /*
    * Create a single metric "pgexporter_version".
    * We use "counter" here, but you can choose "gauge" if preferable.
    */
   struct prometheus_metric* metric =
      create_metric("pgexporter_version",
                    "The pgexporter version",
                    "counter");

   if (metric == NULL)
   {
<<<<<<< HEAD
      pgexporter_log_error("Failed to allocate metric for pgexporter version");
      cleanup_metrics_art(metrics_art);
      return;
=======
      send_chunk(client_ssl, client_fd, data);
      metrics_cache_append(data);
      free(data);
      data = NULL;
>>>>>>> 03c0711d
   }

   /*
    * Create attributes. We'll store the pgexporter version
    * in a label named "pgexporter_version", and a value of "1"
    * for the metric itself.
    */
   struct prometheus_attributes* attrs = create_attributes();
   if (attrs == NULL)
   {
      pgexporter_log_error("Failed to allocate attributes for core information");
      free(metric->name);
      free(metric->help);
      free(metric->type);
      free(metric);
      cleanup_metrics_art(metrics_art);
      return;
   }

   /*
    * Add label: pgexporter_version="VERSION"
    * where VERSION is a compile-time constant from the build system
    * or a #define in pgexporter.h
    */
   add_attribute(attrs, "pgexporter_version", VERSION);

   /* Add a simple numeric value */
   add_value(attrs, "1");

   /* Attach these attributes to our metric */
   add_metric_data(metric, attrs);

   /* Now add the metric to the ART */
   add_metric_to_art(metrics_art, metric);

   /* Output all the metrics in the ART and clean up */
   output_metrics_from_art(client_fd, metrics_art);
   cleanup_metrics_art(metrics_art);
}

static void
extension_information(SSL* client_ssl, int client_fd)
{
   bool cont = true;
   struct configuration* config = (struct configuration*)shmem;
   struct art* metrics_art = NULL;
   struct query* query = NULL;
   struct tuple* tuple = NULL;

   /* Expose only if collector is default or specifically requested. */
   if (!collector_pass("extension"))
   {
      pgexporter_log_debug("extension_information disabled");
      return;
   }

   /* Create the ART for extension information metrics */
   if (pgexporter_art_create(&metrics_art))
   {
      pgexporter_log_error("Failed to create ART for extension information metrics");
      return;
   }

   /*
    * For each configured server where extension is enabled,
    * try to retrieve and parse the list of extension functions
    * and gather their metrics.
    */
   for (int server = 0; cont && server < config->number_of_servers; server++)
   {
      /* Only proceed if this server is flagged for extension support and has an open fd */
      if (config->servers[server].extension && config->servers[server].fd != -1)
      {
         /* Query which extension-related functions are available */
         pgexporter_query_get_functions(server, &query);
         if (query == NULL)
         {
            /* If no query data is returned, disable extension for this server and continue */
            config->servers[server].extension = false;
            pgexporter_log_trace("extension_information disabled for server %d", server);
            continue;
         }

         tuple = query->tuples;
         while (tuple != NULL)
         {
            /*
             * Each tuple has:
             *   tuple->data[0]: function name
             *   tuple->data[1]: "f"/"t" (is location argument needed or not)
             *   tuple->data[2]: function description
             *   tuple->data[3]: function type (gauge, counter, etc.)
             *
             * If location-argument is "f", it means no data/wal argument needed.
             * If location-argument is "t", we handle data & wal paths.
             */

            if (!strcmp(tuple->data[1], "f") || !strcmp(tuple->data[1], "false"))
            {
               /*
                * The function does NOT need data/wal arguments. Report (function_name){column_attributes}=1
                *
                * We'll create a metric whose name is the function name, help is from tuple->data[2], etc.
                */
               struct prometheus_metric* metric =
                  create_metric(tuple->data[0],
                                tuple->data[2],
                                tuple->data[3]); /* usually gauge/counter/histogram */

               if (metric != NULL)
               {
                  struct prometheus_attributes* attrs = create_attributes();
                  if (attrs != NULL)
                  {
                     /* server attribute */
                     add_server_attribute(attrs, config->servers[server].name);

                     /* The function name is the metric name, so just store "1" as value. */
                     add_value(attrs, "1");

                     /* Add the data to the metric */
                     add_metric_data(metric, attrs);

                     /* Finally, add the metric to the ART */
                     add_metric_to_art(metrics_art, metric);
                  }
                  else
                  {
<<<<<<< HEAD
                     free(metric->name);
                     free(metric->help);
                     free(metric->type);
                     free(metric);
=======
                     extension_function(client_ssl, client_fd, tuple->data[0], false, tuple->data[2], tuple->data[3]);
>>>>>>> 03c0711d
                  }
               }
            }
            else
            {
               /*
                * If "t", this extension function expects a location argument for data or wal.
                * We'll build two metrics: one for data, one for wal (if set).
                *
                * For each query, it will produce one or more rows showing usage.
                * In a simpler approach, we just create two new metrics: function_data, function_wal
                * with additional "location" label = config->servers[server].data or .wal
                *
                * We'll create functionName_data and functionName_wal, each with "server" and "location" attributes.
                */
               char metric_data_name[256];
               char metric_wal_name[256];

               memset(metric_data_name, 0, sizeof(metric_data_name));
               memset(metric_wal_name, 0, sizeof(metric_wal_name));

               /* function_data / function_wal */
               snprintf(metric_data_name, sizeof(metric_data_name),
                        "%s_data", tuple->data[0]);
               snprintf(metric_wal_name, sizeof(metric_wal_name),
                        "%s_wal", tuple->data[0]);

               /* 1) data metric */
               if (strlen(config->servers[server].data) > 0)
               {
                  struct prometheus_metric* metric_data_loc =
                     create_metric(metric_data_name,
                                   tuple->data[2],
                                   tuple->data[3]);
                  if (metric_data_loc != NULL)
                  {
<<<<<<< HEAD
                     struct prometheus_attributes* attrs = create_attributes();
                     if (attrs != NULL)
                     {
                        /* server attribute */
                        add_server_attribute(attrs, config->servers[server].name);
                        /* location attribute */
                        add_attribute(attrs, "location", config->servers[server].data);

                        /* store the function’s returned value or just "1" if you want a presence metric */
                        add_value(attrs, "1");
                        add_metric_data(metric_data_loc, attrs);

                        add_metric_to_art(metrics_art, metric_data_loc);
                     }
                     else
                     {
                        free(metric_data_loc->name);
                        free(metric_data_loc->help);
                        free(metric_data_loc->type);
                        free(metric_data_loc);
                     }
=======
                     extension_function(client_ssl, client_fd, tuple->data[0], INPUT_DATA, tuple->data[2], tuple->data[3]);
                     extension_function(client_ssl, client_fd, tuple->data[0], INPUT_WAL, tuple->data[2], tuple->data[3]);
>>>>>>> 03c0711d
                  }
               }

               /* 2) wal metric */
               if (strlen(config->servers[server].wal) > 0)
               {
                  struct prometheus_metric* metric_wal_loc =
                     create_metric(metric_wal_name,
                                   tuple->data[2],
                                   tuple->data[3]);
                  if (metric_wal_loc != NULL)
                  {
                     struct prometheus_attributes* attrs = create_attributes();
                     if (attrs != NULL)
                     {
                        /* server attribute */
                        add_server_attribute(attrs, config->servers[server].name);
                        /* location attribute */
                        add_attribute(attrs, "location", config->servers[server].wal);

                        /* store the function’s returned value or just "1" if you prefer */
                        add_value(attrs, "1");
                        add_metric_data(metric_wal_loc, attrs);

                        add_metric_to_art(metrics_art, metric_wal_loc);
                     }
                     else
                     {
                        free(metric_wal_loc->name);
                        free(metric_wal_loc->help);
                        free(metric_wal_loc->type);
                        free(metric_wal_loc);
                     }
                  }
               }
            }

            tuple = tuple->next;
         } /* end while (tuple) */

         pgexporter_free_query(query);
         query = NULL;
         cont = false;
      }
   }

   /* Output the metrics from the ART and clean up */
   output_metrics_from_art(client_fd, metrics_art);
   cleanup_metrics_art(metrics_art);
}

static void
<<<<<<< HEAD
settings_information(int client_fd)
=======
extension_function(SSL* client_ssl, int client_fd, char* function, int input, char* description, char* type)
>>>>>>> 03c0711d
{
   int ret;
   struct query* all = NULL;
   struct query* query = NULL;
   struct tuple* current = NULL;
   struct configuration* config = (struct configuration*)shmem;
   struct art* metrics_art = NULL;

   /*
    * Only collect these metrics if the "settings" collector
    * is not explicitly disabled. If the user wants it disabled,
    * collector_pass("settings") will return false.
    */
   if (!collector_pass("settings"))
   {
      pgexporter_log_debug("settings_information disabled");
      return;
   }

   /* Create an ART for settings metrics */
   if (pgexporter_art_create(&metrics_art))
   {
      pgexporter_log_error("Failed to create ART for settings information metrics");
      return;
   }

   /*
    * Query settings for each connected server
    */
   for (int srv = 0; srv < config->number_of_servers; srv++)
   {
      if (config->servers[srv].fd != -1)
      {
         ret = pgexporter_query_settings(srv, &query);
         if (ret == 0 && query != NULL)
         {
            all = pgexporter_merge_queries(all, query, SORT_DATA0);
         }
         query = NULL;
      }
   }

   /*
    * Now 'all' holds the merged list of settings from each server.
    * Each row typically has:
    *   Column 0: setting name
    *   Column 1: setting value
    *   Column 2: setting short description
    */
   if (all != NULL && all->tuples != NULL)
   {
      current = all->tuples;

      while (current != NULL)
      {
         /* safe_prometheus_key can sanitize any special characters. */
         char* safe_key = safe_prometheus_key(pgexporter_get_column(0, current));

         /*
          * Construct a metric name:
          *   "pgexporter_<TAG>_<SETTING_NAME>"
          * The 'all->tag' might be "settings" or similar, set by the query.
          */
         char metric_name[256];
         memset(metric_name, 0, sizeof(metric_name));
         if (strlen(all->tag) > 0)
         {
            snprintf(metric_name, sizeof(metric_name),
                     "pgexporter_%s_%s",
                     all->tag,
                     safe_key);
         }
         else
         {
            snprintf(metric_name, sizeof(metric_name),
                     "pgexporter_settings_%s",
                     safe_key);
         }

         /*
          * Find an existing metric in the ART or create a new one.
          * We store each distinct setting name in a distinct metric.
          */
         uintptr_t existing = pgexporter_art_search(metrics_art, metric_name);
         struct prometheus_metric* metric = NULL;

         if (existing != 0)
         {
            metric = (struct prometheus_metric*)existing;
         }
         else
         {
            /* Create a new metric for this setting */
            metric = create_metric(
               metric_name,
               /* The short description is in column 2: */
               pgexporter_get_column(2, current),
               "gauge"
               );
            if (!metric)
            {
               pgexporter_log_error("Failed to create settings metric: %s", metric_name);
               safe_prometheus_key_free(safe_key);
               break;
            }
            add_metric_to_art(metrics_art, metric);
         }

         /*
          * For each server that has the same setting name,
          * create new attributes. The loop collects them.
          * We'll combine contiguous rows with the same setting name.
          */
         while (current != NULL)
         {
            char* current_name = pgexporter_get_column(0, current);
            if (strcmp(current_name, pgexporter_get_column(0, current->next)) == 0)
            {
               /*
                * If the next row is the same setting name, we'll handle it here
                * so we can group them. But we must also check boundary conditions.
                */
            }

            /*
             * Make attributes object.
             * We'll store server="..." plus the numeric value.
             */
            struct prometheus_attributes* attrs = create_attributes();
            if (!attrs)
            {
               pgexporter_log_error("Failed to allocate attributes for setting %s", current_name);
               break;
            }

            /* Add the server attribute */
            add_server_attribute(attrs, config->servers[current->server].name);

            /*
             * Convert the setting value to an appropriate numeric string
             * in case it is boolean or something else:
             */
            char* val = get_value(all->tag,
                                  pgexporter_get_column(0, current),
                                  pgexporter_get_column(1, current));

            /* Add the numeric string to our attributes */
            add_value(attrs, val);

            /* Attach the attributes to the metric */
            add_metric_data(metric, attrs);

            /*
             * Move to the next row, but if it’s a different setting name,
             * we break from the inner loop to handle a new metric.
             */
            if (!current->next ||
                strcmp(pgexporter_get_column(0, current),
                       pgexporter_get_column(0, current->next)) != 0)
            {
               break;
            }
<<<<<<< HEAD
            current = current->next;
=======

            tuple = tuple->next;
         }

         free(sql);
         sql = NULL;

         pgexporter_free_query(query);
         query = NULL;
      }
   }

   if (header)
   {
      data = pgexporter_append(data, "\n");
   }

   if (data != NULL)
   {
      send_chunk(client_ssl, client_fd, data);
      metrics_cache_append(data);
      free(data);
      data = NULL;
   }
}

static void
settings_information(SSL* client_ssl, int client_fd)
{
   int ret;
   char* data = NULL;
   char* safe_key = NULL;
   struct query* all = NULL;
   struct query* query = NULL;
   struct tuple* current = NULL;
   struct configuration* config;

   config = (struct configuration*)shmem;

   /* Expose only if default or specified */
   if (!collector_pass("settings"))
   {
      return;
   }

   for (int server = 0; server < config->number_of_servers; server++)
   {
      if (config->servers[server].fd != -1)
      {
         ret = pgexporter_query_settings(server, &query);
         if (ret == 0)
         {
            all = pgexporter_merge_queries(all, query, SORT_DATA0);
         }
         query = NULL;
      }
   }

   if (all != NULL)
   {
      current = all->tuples;
      while (current != NULL)
      {
         safe_key = safe_prometheus_key(pgexporter_get_column(0, current));
         data = pgexporter_vappend(data, 12,
                                   "#HELP pgexporter_",
                                   &all->tag[0],
                                   "_",
                                   safe_key,
                                   " ",
                                   pgexporter_get_column(2, current),
                                   "\n",
                                   "#TYPE pgexporter_",
                                   &all->tag[0],
                                   "_",
                                   safe_key,
                                   " gauge\n"
                                   );
         safe_prometheus_key_free(safe_key);

data:
         safe_key = safe_prometheus_key(pgexporter_get_column(0, current));
         data = pgexporter_vappend(data, 9,
                                   "pgexporter_",
                                   &all->tag[0],
                                   "_",
                                   safe_key,
                                   "{server=\"",
                                   &config->servers[current->server].name[0],
                                   "\"} ",
                                   get_value(&all->tag[0], pgexporter_get_column(0, current), pgexporter_get_column(1, current)),
                                   "\n"
                                   );
         safe_prometheus_key_free(safe_key);

         if (current->next != NULL && !strcmp(pgexporter_get_column(0, current), pgexporter_get_column(0, current->next)))
         {
            current = current->next;
            goto data;
         }

         if (data != NULL)
         {
            data = pgexporter_append(data, "\n");

            send_chunk(client_ssl, client_fd, data);
            metrics_cache_append(data);
            free(data);
            data = NULL;
>>>>>>> 03c0711d
         }

         safe_prometheus_key_free(safe_key);
         current = current->next;
      }
   }

<<<<<<< HEAD
   /* Send the metrics to the client */
   output_metrics_from_art(client_fd, metrics_art);
=======
   if (data != NULL)
   {
      send_chunk(client_ssl, client_fd, data);
      metrics_cache_append(data);
      free(data);
      data = NULL;
   }
>>>>>>> 03c0711d

   /* Clean up */
   pgexporter_free_query(all);
   cleanup_metrics_art(metrics_art);
}

static void
custom_metrics(SSL* client_ssl, int client_fd)
{
   struct configuration* config = (struct configuration*)shmem;
   struct art* metrics_art = NULL;
   query_list_t* q_list = NULL;
   query_list_t* temp = NULL;

   /*
    * Create an ART for storing all custom metrics.
    */
   if (pgexporter_art_create(&metrics_art))
   {
      pgexporter_log_error("Failed to create ART for custom metrics");
      return;
   }

   /*
    * We'll gather queries for each custom metric in this linked list (q_list).
    * For each "prometheus" metric configured (config->prometheus[i]),
    * we find the servers that match and run queries, storing results.
    */
   for (int i = 0; i < config->number_of_metrics; i++)
   {
      struct prometheus* prom = &config->prometheus[i];

      /* Expose only if default or specified via collector_pass(). */
      if (!collector_pass(prom->collector))
      {
         continue;
      }

      /* For each server, see if we run the intended query. */
      for (int srv_idx = 0; srv_idx < config->number_of_servers; srv_idx++)
      {
         if (config->servers[srv_idx].fd == -1)
         {
            /* not connected, skip */
            continue;
         }

         /* primary vs replica check if required by the config. */
         if ((prom->server_query_type == SERVER_QUERY_PRIMARY &&
              config->servers[srv_idx].state != SERVER_PRIMARY) ||
             (prom->server_query_type == SERVER_QUERY_REPLICA &&
              config->servers[srv_idx].state != SERVER_REPLICA))
         {
            /* skip servers that don't match the requested type */
            continue;
         }

         /* Find the correct query variant for this server */
         struct query_alts* query_alt = pgexporter_get_query_alt(prom->root, srv_idx);
         if (!query_alt)
         {
            continue;
         }

         /* Allocate a new node in our linked list for storing query results. */
         query_list_t* node = malloc(sizeof(query_list_t));
         memset(node, 0, sizeof(query_list_t));

         /* We'll store the query alt pointer and the tag from the config. */
         memcpy(node->tag, prom->tag, MISC_LENGTH);
         node->query_alt = query_alt;
         node->sort_type = prom->sort_type;

         /* Actually run the query. For histogram or gauge/counter. */
         if (query_alt->is_histogram)
         {
            node->error = pgexporter_custom_query(
               srv_idx,
               query_alt->query,
               prom->tag,
               -1,
               NULL,
               &node->query);
         }
         else
         {
            /* Prepare column names for the custom query. */
            char** names = malloc(query_alt->n_columns * sizeof(char*));
            for (int j = 0; j < query_alt->n_columns; j++)
            {
               names[j] = query_alt->columns[j].name;
            }

            node->error = pgexporter_custom_query(
               srv_idx,
               query_alt->query,
               prom->tag,
               query_alt->n_columns,
               names,
               &node->query);

            free(names);
         }

         /* Append this node to our linked list q_list. */
         if (!q_list)
         {
            q_list = node;
            temp = q_list;
         }
         else
         {
            temp->next = node;
            temp = node;
         }
      }
   }

   /*
    * Now we have a linked list of query results (q_list). We'll process them:
    * For each result, either handle it as a histogram or as gauge/counter
    * and store data in metrics_art.
    */
   temp = q_list;
   while (temp)
   {
      if (temp->error == 0 && temp->query != NULL && temp->query->tuples != NULL)
      {
         if (temp->query_alt->is_histogram)
         {
            handle_histogram(metrics_art, temp);
         }
         else
         {
            handle_gauge_counter(metrics_art, temp);
         }
      }
      temp = temp->next;
   }

<<<<<<< HEAD
   /*
    * We've populated the ART with metrics inside handle_histogram / handle_gauge_counter.
    * Now just output all metrics in one pass using our common helper functions,
    * then clean up everything.
    */
   output_metrics_from_art(client_fd, metrics_art);
=======
   for (int i = 0; i < n_store; i++)
   {
      column_node_t* temp = store[i].columns,
                   * last = NULL;

      while (temp)
      {
         data = pgexporter_append(data, temp->data);
         last = temp;
         temp = temp->next;

         // Free it
         free(last->data);
         free(last);
      }
      data = pgexporter_append(data, "\n");
   }

   if (data)
   {
      send_chunk(client_ssl, client_fd, data);
      metrics_cache_append(data);
      free(data);
      data = NULL;
   }
>>>>>>> 03c0711d

   /*
    * Free the queries in q_list, then free the list itself.
    */
   temp = q_list;
   query_list_t* last = NULL;
   while (temp)
   {
      pgexporter_free_query(temp->query);
      last = temp;
      temp = temp->next;
      free(last);
   }
   q_list = NULL;

   /* Finally, free the ART structure. */
   cleanup_metrics_art(metrics_art);
}

static void
handle_gauge_counter(struct art* metrics_art, query_list_t* temp)
{
   struct configuration* config;
   struct prometheus_metric* metric = NULL;
   struct prometheus_attributes* attrs = NULL;
   struct prometheus_attribute* attr = NULL;
   struct prometheus_value* val = NULL;
   char metric_name[256];

   config = (struct configuration*)shmem;

   if (!temp || !temp->query || !temp->query->tuples)
   {
      /* Skip */
      return;
   }

   for (int i = 0; i < temp->query_alt->n_columns; i++)
   {
      if (temp->query_alt->columns[i].type == LABEL_TYPE)
      {
         /* Dealt with later */
         continue;
      }

      /* Create metric name */
      if (strlen(temp->query_alt->columns[i].name) > 0)
      {
         snprintf(metric_name, sizeof(metric_name), "pgexporter_%s_%s", temp->tag, temp->query_alt->columns[i].name);
      }
      else
      {
         snprintf(metric_name, sizeof(metric_name), "pgexporter_%s", temp->tag);
      }

      /* Check if metric already exists in the ART */
      uintptr_t existing = pgexporter_art_search(metrics_art, metric_name);
      if (existing != 0)
      {
         /* Metric already exists, use it */
         metric = (struct prometheus_metric*)existing;
      }
      else
      {
         /* Create new metric */
         metric = malloc(sizeof(struct prometheus_metric));
         memset(metric, 0, sizeof(struct prometheus_metric));

         metric->name = strdup(metric_name);
         metric->help = strdup(temp->query_alt->columns[i].description);

         /* Set metric type based on column type */
         if (temp->query_alt->columns[i].type == GAUGE_TYPE)
         {
            metric->type = strdup("gauge");
         }
         else if (temp->query_alt->columns[i].type == COUNTER_TYPE)
         {
            metric->type = strdup("counter");
         }
         else
         {
            /* Default to gauge */
            metric->type = strdup("gauge");
         }

         pgexporter_deque_create(false, &metric->definitions);

         /* Add to ART */
         pgexporter_art_insert(metrics_art, metric_name, (uintptr_t)metric, ValueRef);
      }

      /* Process all tuples */
      struct tuple* tuple = temp->query->tuples;
      while (tuple)
      {
         attrs = malloc(sizeof(struct prometheus_attributes));
         memset(attrs, 0, sizeof(struct prometheus_attributes));

         pgexporter_deque_create(false, &attrs->attributes);
         pgexporter_deque_create(false, &attrs->values);

         /* Add server attribute */
         attr = malloc(sizeof(struct prometheus_attribute));
         memset(attr, 0, sizeof(struct prometheus_attribute));

         attr->key = strdup("server");
         attr->value = strdup(config->servers[tuple->server].name);

         pgexporter_deque_add(attrs->attributes, NULL, (uintptr_t)attr, ValueRef);

         /* Add label attributes */
         for (int j = 0; j < temp->query_alt->n_columns; j++)
         {
            if (temp->query_alt->columns[j].type != LABEL_TYPE)
            {
               continue;
            }

            attr = malloc(sizeof(struct prometheus_attribute));
            memset(attr, 0, sizeof(struct prometheus_attribute));

            attr->key = strdup(temp->query_alt->columns[j].name);

            /* Use safe_prometheus_key for label values */
            char* safe_key = safe_prometheus_key(pgexporter_get_column(j, tuple));
            attr->value = strdup(safe_key);
            safe_prometheus_key_free(safe_key);

            pgexporter_deque_add(attrs->attributes, NULL, (uintptr_t)attr, ValueRef);
         }

         /* Add value */
         val = malloc(sizeof(struct prometheus_value));
         memset(val, 0, sizeof(struct prometheus_value));

         val->timestamp = 0;

         /* Use get_value to convert the value appropriately */
         char* value_str = get_value(temp->tag,
                                     temp->query_alt->columns[i].name,
                                     pgexporter_get_column(i, tuple));
         val->value = strdup(value_str);

         pgexporter_deque_add(attrs->values, NULL, (uintptr_t)val, ValueRef);

         /* Add attributes to definitions */
         pgexporter_deque_add(metric->definitions, NULL, (uintptr_t)attrs, ValueRef);

         tuple = tuple->next;
      }
   }
}

static void
handle_histogram(struct art* metrics_art, query_list_t* temp)
{
   int n_bounds = 0;
   int n_buckets = 0;
   char* bounds_arr[MAX_ARR_LENGTH] = {0};
   char* buckets_arr[MAX_ARR_LENGTH] = {0};
   struct configuration* config;
   struct prometheus_metric* bucket_metric = NULL;
   struct prometheus_metric* sum_metric = NULL;
   struct prometheus_metric* count_metric = NULL;
   struct prometheus_attributes* attrs = NULL;
   struct prometheus_attribute* attr = NULL;
   struct prometheus_value* val = NULL;
   char metric_name[256];

   config = (struct configuration*)shmem;

   int h_idx = 0;
   for (; h_idx < temp->query_alt->n_columns; h_idx++)
   {
      if (temp->query_alt->columns[h_idx].type == HISTOGRAM_TYPE)
      {
         break;
      }
   }

   if (!temp || !temp->query || !temp->query->tuples)
   {
      return;
   }

   struct tuple* tp = temp->query->tuples;

   if (!tp)
   {
      return;
   }

   char* names[4] = {0};

   /* generate column names X_sum, X_count, X, X_bucket*/
   names[0] = pgexporter_vappend(names[0], 2,
                                 temp->query_alt->columns[h_idx].name,
                                 "_sum"
                                 );
   names[1] = pgexporter_vappend(names[1], 2,
                                 temp->query_alt->columns[h_idx].name,
                                 "_count"
                                 );
   names[2] = pgexporter_vappend(names[2], 1,
                                 temp->query_alt->columns[h_idx].name
                                 );
   names[3] = pgexporter_vappend(names[3], 2,
                                 temp->query_alt->columns[h_idx].name,
                                 "_bucket"
                                 );

   /* Create bucket metric */
   snprintf(metric_name, sizeof(metric_name), "pgexporter_%s_bucket", temp->tag);

   /* Check if bucket metric already exists in the ART */
   uintptr_t existing_bucket = pgexporter_art_search(metrics_art, metric_name);
   if (existing_bucket != 0)
   {
      /* Metric already exists, use it */
      bucket_metric = (struct prometheus_metric*)existing_bucket;
   }
   else
   {
      /* Create new bucket metric */
      bucket_metric = malloc(sizeof(struct prometheus_metric));
      memset(bucket_metric, 0, sizeof(struct prometheus_metric));

      bucket_metric->name = strdup(metric_name);
      bucket_metric->help = strdup(temp->query_alt->columns[h_idx].description);
      bucket_metric->type = strdup("histogram");

      pgexporter_deque_create(false, &bucket_metric->definitions);

      /* Add to ART */
      pgexporter_art_insert(metrics_art, bucket_metric->name, (uintptr_t)bucket_metric, ValueRef);
   }

   /* Create sum metric */
   snprintf(metric_name, sizeof(metric_name), "pgexporter_%s_sum", temp->tag);

   /* Check if sum metric already exists in the ART */
   uintptr_t existing_sum = pgexporter_art_search(metrics_art, metric_name);
   if (existing_sum != 0)
   {
      /* Metric already exists, use it */
      sum_metric = (struct prometheus_metric*)existing_sum;
   }
   else
   {
      /* Create new sum metric */
      sum_metric = malloc(sizeof(struct prometheus_metric));
      memset(sum_metric, 0, sizeof(struct prometheus_metric));

      sum_metric->name = strdup(metric_name);
      sum_metric->help = strdup(temp->query_alt->columns[h_idx].description);
      sum_metric->type = strdup("histogram");

      pgexporter_deque_create(false, &sum_metric->definitions);

      /* Add to ART */
      pgexporter_art_insert(metrics_art, sum_metric->name, (uintptr_t)sum_metric, ValueRef);
   }

   /* Create count metric */
   snprintf(metric_name, sizeof(metric_name), "pgexporter_%s_count", temp->tag);

   /* Check if count metric already exists in the ART */
   uintptr_t existing_count = pgexporter_art_search(metrics_art, metric_name);
   if (existing_count != 0)
   {
      /* Metric already exists, use it */
      count_metric = (struct prometheus_metric*)existing_count;
   }
   else
   {
      /* Create new count metric */
      count_metric = malloc(sizeof(struct prometheus_metric));
      memset(count_metric, 0, sizeof(struct prometheus_metric));

      count_metric->name = strdup(metric_name);
      count_metric->help = strdup(temp->query_alt->columns[h_idx].description);
      count_metric->type = strdup("histogram");

      pgexporter_deque_create(false, &count_metric->definitions);

      /* Add to ART */
      pgexporter_art_insert(metrics_art, count_metric->name, (uintptr_t)count_metric, ValueRef);
   }

   struct tuple* current = temp->query->tuples;

   while (current)
   {
      /* Parse bucket bounds and values */
      char* bounds_str = pgexporter_get_column_by_name(names[2], temp->query, current);
      parse_list(bounds_str, bounds_arr, &n_bounds);

      char* buckets_str = pgexporter_get_column_by_name(names[3], temp->query, current);
      parse_list(buckets_str, buckets_arr, &n_buckets);

      /* Process each bucket */
      for (int i = 0; i < n_bounds; i++)
      {
         attrs = malloc(sizeof(struct prometheus_attributes));
         memset(attrs, 0, sizeof(struct prometheus_attributes));

         pgexporter_deque_create(false, &attrs->attributes);
         pgexporter_deque_create(false, &attrs->values);

         /* Add le attribute */
         attr = malloc(sizeof(struct prometheus_attribute));
         memset(attr, 0, sizeof(struct prometheus_attribute));

         attr->key = strdup("le");
         attr->value = strdup(bounds_arr[i]);

         pgexporter_deque_add(attrs->attributes, NULL, (uintptr_t)attr, ValueRef);

         /* Add server attribute */
         attr = malloc(sizeof(struct prometheus_attribute));
         memset(attr, 0, sizeof(struct prometheus_attribute));

         attr->key = strdup("server");
         attr->value = strdup(config->servers[current->server].name);

         pgexporter_deque_add(attrs->attributes, NULL, (uintptr_t)attr, ValueRef);

         /* Add other attributes */
         for (int j = 0; j < h_idx; j++)
         {
            attr = malloc(sizeof(struct prometheus_attribute));
            memset(attr, 0, sizeof(struct prometheus_attribute));

            attr->key = strdup(temp->query_alt->columns[j].name);
            attr->value = strdup(pgexporter_get_column(j, current));

            pgexporter_deque_add(attrs->attributes, NULL, (uintptr_t)attr, ValueRef);
         }

         /* Add value */
         val = malloc(sizeof(struct prometheus_value));
         memset(val, 0, sizeof(struct prometheus_value));

         val->timestamp = 0;
         val->value = strdup(buckets_arr[i]);

         pgexporter_deque_add(attrs->values, NULL, (uintptr_t)val, ValueRef);

         /* Add to bucket metric */
         pgexporter_deque_add(bucket_metric->definitions, NULL, (uintptr_t)attrs, ValueRef);
      }

      /* Add +Inf bucket */
      attrs = malloc(sizeof(struct prometheus_attributes));
      memset(attrs, 0, sizeof(struct prometheus_attributes));

      pgexporter_deque_create(false, &attrs->attributes);
      pgexporter_deque_create(false, &attrs->values);

      /* Add le attribute */
      attr = malloc(sizeof(struct prometheus_attribute));
      memset(attr, 0, sizeof(struct prometheus_attribute));

      attr->key = strdup("le");
      attr->value = strdup("+Inf");

      pgexporter_deque_add(attrs->attributes, NULL, (uintptr_t)attr, ValueRef);

      /* Add server attribute */
      attr = malloc(sizeof(struct prometheus_attribute));
      memset(attr, 0, sizeof(struct prometheus_attribute));

      attr->key = strdup("server");
      attr->value = strdup(config->servers[current->server].name);

      pgexporter_deque_add(attrs->attributes, NULL, (uintptr_t)attr, ValueRef);

      /* Add other attributes */
      for (int j = 0; j < h_idx; j++)
      {
         attr = malloc(sizeof(struct prometheus_attribute));
         memset(attr, 0, sizeof(struct prometheus_attribute));

         attr->key = strdup(temp->query_alt->columns[j].name);
         attr->value = strdup(pgexporter_get_column(j, current));

         pgexporter_deque_add(attrs->attributes, NULL, (uintptr_t)attr, ValueRef);
      }

      /* Add value */
      val = malloc(sizeof(struct prometheus_value));
      memset(val, 0, sizeof(struct prometheus_value));

      val->timestamp = time(NULL);
      val->value = strdup(pgexporter_get_column_by_name(names[1], temp->query, current));

      pgexporter_deque_add(attrs->values, NULL, (uintptr_t)val, ValueRef);

      /* Add to bucket metric */
      pgexporter_deque_add(bucket_metric->definitions, NULL, (uintptr_t)attrs, ValueRef);

      /* Add sum */
      attrs = malloc(sizeof(struct prometheus_attributes));
      memset(attrs, 0, sizeof(struct prometheus_attributes));

      pgexporter_deque_create(false, &attrs->attributes);
      pgexporter_deque_create(false, &attrs->values);

      /* Add server attribute */
      attr = malloc(sizeof(struct prometheus_attribute));
      memset(attr, 0, sizeof(struct prometheus_attribute));

      attr->key = strdup("server");
      attr->value = strdup(config->servers[current->server].name);

      pgexporter_deque_add(attrs->attributes, NULL, (uintptr_t)attr, ValueRef);

      /* Add other attributes */
      for (int j = 0; j < h_idx; j++)
      {
         attr = malloc(sizeof(struct prometheus_attribute));
         memset(attr, 0, sizeof(struct prometheus_attribute));

         attr->key = strdup(temp->query_alt->columns[j].name);
         attr->value = strdup(pgexporter_get_column(j, current));

         pgexporter_deque_add(attrs->attributes, NULL, (uintptr_t)attr, ValueRef);
      }

      /* Add value */
      val = malloc(sizeof(struct prometheus_value));
      memset(val, 0, sizeof(struct prometheus_value));

      val->timestamp = 0;
      val->value = strdup(pgexporter_get_column_by_name(names[0], temp->query, current));

      pgexporter_deque_add(attrs->values, NULL, (uintptr_t)val, ValueRef);

      /* Add to sum metric */
      pgexporter_deque_add(sum_metric->definitions, NULL, (uintptr_t)attrs, ValueRef);

      /* Add count */
      attrs = malloc(sizeof(struct prometheus_attributes));
      memset(attrs, 0, sizeof(struct prometheus_attributes));

      pgexporter_deque_create(false, &attrs->attributes);
      pgexporter_deque_create(false, &attrs->values);

      /* Add server attribute */
      attr = malloc(sizeof(struct prometheus_attribute));
      memset(attr, 0, sizeof(struct prometheus_attribute));

      attr->key = strdup("server");
      attr->value = strdup(config->servers[current->server].name);

      pgexporter_deque_add(attrs->attributes, NULL, (uintptr_t)attr, ValueRef);

      /* Add other attributes */
      for (int j = 0; j < h_idx; j++)
      {
         attr = malloc(sizeof(struct prometheus_attribute));
         memset(attr, 0, sizeof(struct prometheus_attribute));

         attr->key = strdup(temp->query_alt->columns[j].name);
         attr->value = strdup(pgexporter_get_column(j, current));

         pgexporter_deque_add(attrs->attributes, NULL, (uintptr_t)attr, ValueRef);
      }

      /* Add value */
      val = malloc(sizeof(struct prometheus_value));
      memset(val, 0, sizeof(struct prometheus_value));

      val->timestamp = time(NULL);
      val->value = strdup(pgexporter_get_column_by_name(names[1], temp->query, current));

      pgexporter_deque_add(attrs->values, NULL, (uintptr_t)val, ValueRef);

      /* Add to count metric */
      pgexporter_deque_add(count_metric->definitions, NULL, (uintptr_t)attrs, ValueRef);

      current = current->next;
   }

   /* Clean up */
   for (int i = 0; i < n_bounds; i++)
   {
      free(bounds_arr[i]);
   }

   for (int i = 0; i < n_buckets; i++)
   {
      free(buckets_arr[i]);
   }

   free(names[0]);
   free(names[1]);
   free(names[2]);
   free(names[3]);
}

static int
parse_list(char* list_str, char** strs, int* n_strs)
{
   int idx = 0;
   char* data = NULL;
   char* p = NULL;
   int len = strlen(list_str);

   /**
    * If the `list_str` is `{c1,c2,c3,...,cn}`, and if the `strlen(list_str)`
    * is `x`, then it takes `x + 1` bytes in memory including the null character.
    *
    * `data` will have `list_str` without the first and last bracket (so `data` will
    * just be `c1,c2,c3,...,cn`) and thus `strlen(data)` will be `x - 2`, and
    * so will take `x - 1` bytes in memory including the null character.
    */
   data = (char*) malloc((len - 1) * sizeof(char));
   memset(data, 0, (len - 1) * sizeof(char));

   /**
    * If list_str is `{c1,c2,c3,...,cn}`, then and if `len(list_str)` is `len`
    * then this starts from `c1`, and goes for `len - 2`, so till `cn`, so the
    * `data` string becomes `c1,c2,c3,...,cn`
    */
   strncpy(data, list_str + 1, len - 2);

   p = strtok(data, ",");
   while (p)
   {
      strs[idx] = NULL;
      strs[idx] = pgexporter_append(strs[idx], p);
      idx++;
      p = strtok(NULL, ",");
   }

   *n_strs = idx;
   free(data);
   return 0;
}

static int
send_chunk(SSL* client_ssl, int client_fd, char* data)
{
   int status;
   char* m = NULL;
   struct message msg;

   memset(&msg, 0, sizeof(struct message));

   m = malloc(20);

   if (m == NULL)
   {
      goto error;
   }

   memset(m, 0, 20);

   sprintf(m, "%zX\r\n", strlen(data));

   m = pgexporter_vappend(m, 2,
                          data,
                          "\r\n"
                          );

   msg.kind = 0;
   msg.length = strlen(m);
   msg.data = m;

   status = pgexporter_write_message(client_ssl, client_fd, &msg);

   free(m);

   return status;

error:

   return MESSAGE_STATUS_ERROR;
}

static char*
get_value(char* tag __attribute__((unused)), char* name __attribute__((unused)), char* val)
{
   char* end = NULL;

   /* Empty to 0 */
   if (val == NULL || !strcmp(val, ""))
   {
      return "0";
   }

   /* Bool */
   if (!strcmp(val, "off") || !strcmp(val, "f") || !strcmp(val, "(disabled)"))
   {
      return "0";
   }
   else if (!strcmp(val, "on") || !strcmp(val, "t"))
   {
      return "1";
   }

   if (!strcmp(val, "NaN"))
   {
      return val;
   }

   /* long */
   strtol(val, &end, 10);
   if (*end == '\0')
   {
      return val;
   }
   errno = 0;

   /* double */
   strtod(val, &end);
   if (*end == '\0')
   {
      return val;
   }
   errno = 0;

   /* pgexporter_log_trace("get_value(%s/%s): %s", tag, name, val); */

   /* Map general strings to 1 */
   return "1";
}

static int
safe_prometheus_key_additional_length(char* key)
{
   int count = 0;
   int i = 0;

   while (key[i] != '\0')
   {
      if (key[i] == '"' || key[i] == '\\')
      {
         count++;
      }
      i++;
   }

   /* pgexporter_log_trace("key(%s): %d", key, count); */
   return count;
}

static char*
safe_prometheus_key(char* key)
{
   size_t i = 0;
   size_t j = 0;
   char* escaped = NULL;

   if (key == NULL || strlen(key) == 0)
   {
      return "";
   }

   escaped = (char*) malloc(strlen(key) + safe_prometheus_key_additional_length(key) + 1);
   while (key[i] != '\0')
   {
      if (key[i] == '.')
      {
         if (i == strlen(key) - 1)
         {
            escaped[j] = '\0';
         }
         else
         {
            escaped[j] = '_';
         }
      }
      else
      {
         if (key[i] == '"' || key[i] == '\\')
         {
            escaped[j] = '\\';
            j++;
         }
         escaped[j] = key[i];
      }

      i++;
      j++;
   }
   escaped[j] = '\0';
   return escaped;
}

static void
safe_prometheus_key_free(char* key)
{
   if (key != NULL && strlen(key) > 0)
   {
      free(key);
   }
}

/**
 * Checks if the Prometheus cache configuration setting
 * (`metrics_cache`) has a non-zero value, that means there
 * are seconds to cache the response.
 *
 * @return true if there is a cache configuration,
 *         false if no cache is active
 */
static bool
is_metrics_cache_configured(void)
{
   struct configuration* config;

   config = (struct configuration*)shmem;

   // cannot have caching if not set metrics!
   if (config->metrics == 0)
   {
      return false;
   }

   return config->metrics_cache_max_age != PGEXPORTER_PROMETHEUS_CACHE_DISABLED;
}

/**
 * Checks if the cache is still valid, and therefore can be
 * used to serve as a response.
 * A cache is considred valid if it has non-empty payload and
 * a timestamp in the future.
 *
 * @return true if the cache is still valid
 */
static bool
is_metrics_cache_valid(void)
{
   time_t now;

   struct prometheus_cache* cache;

   cache = (struct prometheus_cache*)prometheus_cache_shmem;

   if (cache->valid_until == 0 || strlen(cache->data) == 0)
   {
      return false;
   }

   now = time(NULL);
   return now <= cache->valid_until;
}

int
pgexporter_init_prometheus_cache(size_t* p_size, void** p_shmem)
{
   struct prometheus_cache* cache;
   struct configuration* config;
   size_t cache_size = 0;
   size_t struct_size = 0;

   config = (struct configuration*)shmem;

   // first of all, allocate the overall cache structure
   cache_size = metrics_cache_size_to_alloc();
   struct_size = sizeof(struct prometheus_cache);

   if (pgexporter_create_shared_memory(struct_size + cache_size, config->hugepage, (void*) &cache))
   {
      goto error;
   }

   memset(cache, 0, struct_size + cache_size);
   cache->valid_until = 0;
   cache->size = cache_size;
   atomic_init(&cache->lock, STATE_FREE);

   // success! do the memory swap
   *p_shmem = cache;
   *p_size = cache_size + struct_size;
   return 0;

error:
   // disable caching
   config->metrics_cache_max_age = config->metrics_cache_max_size = PGEXPORTER_PROMETHEUS_CACHE_DISABLED;
   pgexporter_log_error("Cannot allocate shared memory for the Prometheus cache!");
   *p_size = 0;
   *p_shmem = NULL;

   return 1;
}

/**
 * Provides the size of the cache to allocate.
 *
 * It checks if the metrics cache is configured, and
 * computers the right minimum value between the
 * user configured requested size and the default
 * cache size.
 *
 * @return the cache size to allocate
 */
static size_t
metrics_cache_size_to_alloc(void)
{
   struct configuration* config;
   size_t cache_size = 0;

   config = (struct configuration*)shmem;

   // which size to use ?
   // either the configured (i.e., requested by user) if lower than the max size
   // or the default value
   if (is_metrics_cache_configured())
   {
      cache_size = config->metrics_cache_max_size > 0
            ? MIN(config->metrics_cache_max_size, PROMETHEUS_MAX_CACHE_SIZE)
            : PROMETHEUS_DEFAULT_CACHE_SIZE;
   }

   return cache_size;
}

/**
 * Invalidates the cache.
 *
 * Requires the caller to hold the lock on the cache!
 *
 * Invalidating the cache means that the payload is zero-filled
 * and that the valid_until field is set to zero too.
 */
static void
metrics_cache_invalidate(void)
{
   struct prometheus_cache* cache;

   cache = (struct prometheus_cache*)prometheus_cache_shmem;

   memset(cache->data, 0, cache->size);
   cache->valid_until = 0;
}

/**
 * Appends data to the cache.
 *
 * Requires the caller to hold the lock on the cache!
 *
 * If the input data is empty, nothing happens.
 * The data is appended only if the cache does not overflows, that
 * means the current size of the cache plus the size of the data
 * to append does not exceed the current cache size.
 * If the cache overflows, the cache is flushed and marked
 * as invalid.
 * This makes safe to call this method along the workflow of
 * building the Prometheus response.
 *
 * @param data the string to append to the cache
 * @return true on success
 */
static bool
metrics_cache_append(char* data)
{
   size_t origin_length = 0;
   size_t append_length = 0;
   struct prometheus_cache* cache;

   cache = (struct prometheus_cache*)prometheus_cache_shmem;

   if (!is_metrics_cache_configured())
   {
      return false;
   }

   origin_length = strlen(cache->data);
   append_length = strlen(data);
   // need to append the data to the cache
   if (origin_length + append_length >= cache->size)
   {
      // cannot append new data, so invalidate cache
      pgexporter_log_debug("Cannot append %d bytes to the Prometheus cache because it will overflow the size of %d bytes (currently at %d bytes). HINT: try adjusting `metrics_cache_max_size`",
                           append_length,
                           cache->size,
                           origin_length);
      metrics_cache_invalidate();
      return false;
   }

   // append the data to the data field
   memcpy(cache->data + origin_length, data, append_length);
   cache->data[origin_length + append_length + 1] = '\0';
   return true;
}

/**
 * Finalizes the cache.
 *
 * Requires the caller to hold the lock on the cache!
 *
 * This method should be invoked when the cache is complete
 * and therefore can be served.
 *
 * @return true if the cache has a validity
 */
static bool
metrics_cache_finalize(void)
{
   struct configuration* config;
   struct prometheus_cache* cache;
   time_t now;

   cache = (struct prometheus_cache*)prometheus_cache_shmem;
   config = (struct configuration*)shmem;

   if (!is_metrics_cache_configured())
   {
      return false;
   }

   now = time(NULL);
   cache->valid_until = now + config->metrics_cache_max_age;
   return cache->valid_until > now;
}

/* Common function to output metrics from an ART */
static void
output_metrics_from_art(int client_fd, struct art* metrics_art)
{
   struct art_iterator* metrics_iterator = NULL;
   char* data = NULL;

   if (pgexporter_art_iterator_create(metrics_art, &metrics_iterator))
   {
      pgexporter_log_error("Failed to create iterator for metrics");
      return;
   }

   while (pgexporter_art_iterator_next(metrics_iterator))
   {
      struct prometheus_metric* metric_data = (struct prometheus_metric*)metrics_iterator->value->data;
      struct deque_iterator* definition_iterator = NULL;

      data = pgexporter_append(data, "#HELP ");
      data = pgexporter_append(data, metric_data->name);
      data = pgexporter_append_char(data, ' ');
      data = pgexporter_append(data, metric_data->help);
      data = pgexporter_append_char(data, '\n');

      data = pgexporter_append(data, "#TYPE ");
      data = pgexporter_append(data, metric_data->name);
      data = pgexporter_append_char(data, ' ');
      data = pgexporter_append(data, metric_data->type);
      data = pgexporter_append_char(data, '\n');

      if (pgexporter_deque_iterator_create(metric_data->definitions, &definition_iterator))
      {
         pgexporter_log_error("Failed to create definition iterator");
         continue;
      }

      while (pgexporter_deque_iterator_next(definition_iterator))
      {
         struct deque_iterator* attributes_iterator = NULL;
         struct prometheus_attributes* attrs_data = (struct prometheus_attributes*)definition_iterator->value->data;
         struct prometheus_value* value_data = NULL;

         if (pgexporter_deque_iterator_create(attrs_data->attributes, &attributes_iterator))
         {
            pgexporter_log_error("Failed to create attributes iterator");
            continue;
         }

         value_data = (struct prometheus_value*)pgexporter_deque_peek_last(attrs_data->values, NULL);

         data = pgexporter_append(data, metric_data->name);
         data = pgexporter_append_char(data, '{');

         while (pgexporter_deque_iterator_next(attributes_iterator))
         {
            struct prometheus_attribute* attr_data = (struct prometheus_attribute*)attributes_iterator->value->data;

            data = pgexporter_append(data, attr_data->key);
            data = pgexporter_append(data, "=\"");
            data = pgexporter_append(data, attr_data->value);
            data = pgexporter_append_char(data, '\"');

            if (pgexporter_deque_iterator_has_next(attributes_iterator))
            {
               data = pgexporter_append(data, ", ");
            }
         }

         data = pgexporter_append(data, "} ");
         data = pgexporter_append(data, value_data->value);

         data = pgexporter_append_char(data, '\n');

         pgexporter_deque_iterator_destroy(attributes_iterator);
      }

      data = pgexporter_append_char(data, '\n');

      pgexporter_deque_iterator_destroy(definition_iterator);
   }

   /* Add to cache and send */
   if (data != NULL)
   {
      metrics_cache_append(data);
      send_chunk(client_fd, data);
      free(data);
   }

   pgexporter_art_iterator_destroy(metrics_iterator);
}

/* Common function to clean up an ART */
static void
cleanup_metrics_art(struct art* metrics_art)
{
   struct art_iterator* metrics_iterator = NULL;

   if (metrics_art == NULL)
   {
      return;
   }

   /* Free each metric in the ART */
   if (pgexporter_art_iterator_create(metrics_art, &metrics_iterator))
   {
      pgexporter_log_error("Failed to create iterator for cleanup");
      return;
   }

   while (pgexporter_art_iterator_next(metrics_iterator))
   {
      struct prometheus_metric* metric_data = (struct prometheus_metric*)metrics_iterator->value->data;
      struct deque_iterator* definition_iterator = NULL;

      if (pgexporter_deque_iterator_create(metric_data->definitions, &definition_iterator))
      {
         pgexporter_log_error("Failed to create definition iterator for cleanup");
         continue;
      }

      while (pgexporter_deque_iterator_next(definition_iterator))
      {
         struct prometheus_attributes* attrs_data = (struct prometheus_attributes*)definition_iterator->value->data;
         struct deque_iterator* attributes_iterator = NULL;
         struct deque_iterator* values_iterator = NULL;

         if (pgexporter_deque_iterator_create(attrs_data->attributes, &attributes_iterator))
         {
            pgexporter_log_error("Failed to create attributes iterator for cleanup");
            continue;
         }

         while (pgexporter_deque_iterator_next(attributes_iterator))
         {
            struct prometheus_attribute* attr_data = (struct prometheus_attribute*)attributes_iterator->value->data;
            free(attr_data->key);
            free(attr_data->value);
            free(attr_data);
         }

         pgexporter_deque_iterator_destroy(attributes_iterator);
         pgexporter_deque_destroy(attrs_data->attributes);

         if (pgexporter_deque_iterator_create(attrs_data->values, &values_iterator))
         {
            pgexporter_log_error("Failed to create values iterator for cleanup");
            continue;
         }

         while (pgexporter_deque_iterator_next(values_iterator))
         {
            struct prometheus_value* value_data = (struct prometheus_value*)values_iterator->value->data;
            free(value_data->value);
            free(value_data);
         }

         pgexporter_deque_iterator_destroy(values_iterator);
         pgexporter_deque_destroy(attrs_data->values);

         free(attrs_data);
      }

      pgexporter_deque_iterator_destroy(definition_iterator);
      pgexporter_deque_destroy(metric_data->definitions);

      free(metric_data->name);
      free(metric_data->help);
      free(metric_data->type);
      free(metric_data);
   }

   pgexporter_art_iterator_destroy(metrics_iterator);
   pgexporter_art_destroy(metrics_art);
}

static struct prometheus_metric*
create_metric(const char* name, const char* help, const char* type)
{
   struct prometheus_metric* metric = malloc(sizeof(struct prometheus_metric));
   if (metric == NULL)
   {
      pgexporter_log_error("Failed to allocate memory for metric");
      return NULL;
   }

   memset(metric, 0, sizeof(struct prometheus_metric));

   metric->name = strdup(name);
   metric->help = strdup(help);
   metric->type = strdup(type);

   pgexporter_deque_create(false, &metric->definitions);

   return metric;
}

/* Helper function to create attributes for a metric */
static struct prometheus_attributes*
create_attributes(void)
{
   struct prometheus_attributes* attrs = malloc(sizeof(struct prometheus_attributes));
   if (attrs == NULL)
   {
      pgexporter_log_error("Failed to allocate memory for attributes");
      return NULL;
   }

   memset(attrs, 0, sizeof(struct prometheus_attributes));

   pgexporter_deque_create(false, &attrs->attributes);
   pgexporter_deque_create(false, &attrs->values);

   return attrs;
}

/* Helper function to add an attribute to attributes */
static void
add_attribute(struct prometheus_attributes* attrs, const char* key, const char* value)
{
   struct prometheus_attribute* attr = malloc(sizeof(struct prometheus_attribute));
   if (attr == NULL)
   {
      pgexporter_log_error("Failed to allocate memory for attribute");
      return;
   }

   memset(attr, 0, sizeof(struct prometheus_attribute));

   attr->key = strdup(key);
   attr->value = strdup(value);

   pgexporter_deque_add(attrs->attributes, NULL, (uintptr_t)attr, ValueRef);
}

/* Helper function to add a value to attributes */
static void
add_value(struct prometheus_attributes* attrs, const char* value)
{
   struct prometheus_value* val = malloc(sizeof(struct prometheus_value));
   if (val == NULL)
   {
      pgexporter_log_error("Failed to allocate memory for value");
      return;
   }

   memset(val, 0, sizeof(struct prometheus_value));

   val->timestamp = 0;
   val->value = strdup(value);

   pgexporter_deque_add(attrs->values, NULL, (uintptr_t)val, ValueRef);
}

/* Helper function to add a server attribute */
static void
add_server_attribute(struct prometheus_attributes* attrs, const char* server_name)
{
   add_attribute(attrs, "server", server_name);
}

/* Helper function to add attributes and value to a metric */
static void
add_metric_data(struct prometheus_metric* metric, struct prometheus_attributes* attrs)
{
   pgexporter_deque_add(metric->definitions, NULL, (uintptr_t)attrs, ValueRef);
}

/* Helper function to add a metric to an ART */
static void
add_metric_to_art(struct art* metrics_art, struct prometheus_metric* metric)
{
   pgexporter_art_insert(metrics_art, metric->name, (uintptr_t)metric, ValueRef);
}

/* Helper function to create a simple gauge metric with a single value */
static void
add_simple_gauge(struct art* metrics_art, const char* name, const char* help,
                 const char* server_name, const char* value)
{
   struct prometheus_metric* metric = create_metric(name, help, "gauge");
   if (metric == NULL)
   {
      return;
   }

   struct prometheus_attributes* attrs = create_attributes();
   if (attrs == NULL)
   {
      free(metric->name);
      free(metric->help);
      free(metric->type);
      free(metric);
      return;
   }

   add_server_attribute(attrs, server_name);
   add_value(attrs, value);
   add_metric_data(metric, attrs);
   add_metric_to_art(metrics_art, metric);
}<|MERGE_RESOLUTION|>--- conflicted
+++ resolved
@@ -27,13 +27,10 @@
  */
 
 /* pgexporter */
-<<<<<<< HEAD
 #include "art.h"
 #include "prometheus_client.h"
 #include "value.h"
-=======
 #include <openssl/crypto.h>
->>>>>>> 03c0711d
 #include <pgexporter.h>
 #include <logging.h>
 #include <memory.h>
@@ -92,18 +89,6 @@
 
 static bool collector_pass(const char* collector);
 
-<<<<<<< HEAD
-static void general_information(int client_fd);
-static void core_information(int client_fd);
-static void extension_information(int client_fd);
-static void server_information(int client_fd);
-static void version_information(int client_fd);
-static void uptime_information(int client_fd);
-static void primary_information(int client_fd);
-static void settings_information(int client_fd);
-static void custom_metrics(int client_fd); // Handles custom metrics provided in YAML format, both internal and external
-=======
-static void add_column_to_store(column_store_t* store, int n_store, char* data, int sort_type, struct tuple* current);
 
 static void general_information(SSL* client_ssl, int client_fd);
 static void core_information(SSL* client_ssl, int client_fd);
@@ -117,7 +102,6 @@
 static void custom_metrics(SSL* client_ssl, int client_fd); // Handles custom metrics provided in YAML format, both internal and external
 static void append_help_info(char** data, char* tag, char* name, char* description);
 static void append_type_info(char** data, char* tag, char* name, int typeId);
->>>>>>> 03c0711d
 
 static void handle_histogram(struct art* art, query_list_t* temp);
 static void handle_gauge_counter(struct art* art, query_list_t* temp);
@@ -139,7 +123,7 @@
 
 // ART related funcs
 
-static void output_metrics_from_art(int client_fd, struct art* art);
+static void output_metrics_from_art(int client_fd, struct art* art, SSL* ssl);
 static void cleanup_metrics_art(struct art* metrics_art);
 
 static struct prometheus_metric*
@@ -687,17 +671,6 @@
 
          pgexporter_open_connections();
 
-<<<<<<< HEAD
-         /* General Metric Collector - each function now has its own ART */
-         general_information(client_fd);
-         core_information(client_fd);
-         server_information(client_fd);
-         version_information(client_fd);
-         uptime_information(client_fd);
-         primary_information(client_fd);
-         settings_information(client_fd);
-         extension_information(client_fd);
-=======
          /* General Metric Collector */
          general_information(client_ssl, client_fd);
          core_information(client_ssl, client_fd);
@@ -707,7 +680,6 @@
          primary_information(client_ssl, client_fd);
          settings_information(client_ssl, client_fd);
          extension_information(client_ssl, client_fd);
->>>>>>> 03c0711d
 
          custom_metrics(client_ssl, client_fd);
 
@@ -825,15 +797,9 @@
    /* Create ART for this category */
    if (pgexporter_art_create(&metrics_art))
    {
-<<<<<<< HEAD
       pgexporter_log_error("Failed to create ART for general information metrics");
       return;
-=======
-      send_chunk(client_ssl, client_fd, data);
-      metrics_cache_append(data);
-      free(data);
-      data = NULL;
->>>>>>> 03c0711d
+     
    }
 
    /* pgexporter_state */
@@ -865,7 +831,7 @@
                     "pgexporter", value_buffer);
 
    /* Output metrics and clean up */
-   output_metrics_from_art(client_fd, metrics_art);
+   output_metrics_from_art(client_fd, metrics_art, client_ssl);
    cleanup_metrics_art(metrics_art);
 }
 
@@ -923,24 +889,15 @@
          strcpy(value_str, "0");
       }
 
-<<<<<<< HEAD
       add_value(attrs, value_str);
       add_metric_data(metric, attrs);
-=======
-   if (data != NULL)
-   {
-      send_chunk(client_ssl, client_fd, data);
-      metrics_cache_append(data);
-      free(data);
-      data = NULL;
->>>>>>> 03c0711d
    }
 
    /* Add the metric to the ART */
    add_metric_to_art(metrics_art, metric);
 
    /* Output metrics and clean up */
-   output_metrics_from_art(client_fd, metrics_art);
+   output_metrics_from_art(client_fd, metrics_art, client_ssl);
    cleanup_metrics_art(metrics_art);
 }
 
@@ -1012,7 +969,6 @@
          /* Server attribute */
          add_server_attribute(attrs, config->servers[current->server].name);
 
-<<<<<<< HEAD
          /* version attribute */
          safe_key1 = safe_prometheus_key(pgexporter_get_column(0, current));
          add_attribute(attrs, "version", safe_key1);
@@ -1031,15 +987,6 @@
 
          current = current->next;
          server_idx++;
-=======
-         if (data != NULL)
-         {
-            send_chunk(client_ssl, client_fd, data);
-            metrics_cache_append(data);
-            free(data);
-            data = NULL;
-         }
->>>>>>> 03c0711d
       }
 
       /* Finally, add the metric to our ART */
@@ -1047,7 +994,7 @@
    }
 
    /* Send the metrics to the client and clean up */
-   output_metrics_from_art(client_fd, metrics_art);
+   output_metrics_from_art(client_fd, metrics_art,client_ssl);
    pgexporter_free_query(all);
    cleanup_metrics_art(metrics_art);
 }
@@ -1120,7 +1067,6 @@
          /* "server" attribute for each server */
          add_server_attribute(attrs, config->servers[current->server].name);
 
-<<<<<<< HEAD
          /*
           * The actual uptime value is in the first column (index 0).
           * We parse it or just treat it as a string.
@@ -1133,15 +1079,6 @@
          add_metric_data(metric, attrs);
 
          current = current->next;
-=======
-         if (data != NULL)
-         {
-            send_chunk(client_ssl, client_fd, data);
-            metrics_cache_append(data);
-            free(data);
-            data = NULL;
-         }
->>>>>>> 03c0711d
       }
 
       /* Finally, add this metric to the ART */
@@ -1149,7 +1086,7 @@
    }
 
    /* Output metrics to the client, then clean up */
-   output_metrics_from_art(client_fd, metrics_art);
+   output_metrics_from_art(client_fd, metrics_art, client_ssl);
    pgexporter_free_query(all);
    cleanup_metrics_art(metrics_art);
 }
@@ -1225,14 +1162,7 @@
          }
          else
          {
-<<<<<<< HEAD
             add_value(attrs, "0");
-=======
-            send_chunk(client_ssl, client_fd, data);
-            metrics_cache_append(data);
-            free(data);
-            data = NULL;
->>>>>>> 03c0711d
          }
 
          /* Attach the attribute set to our metric */
@@ -1246,7 +1176,7 @@
    }
 
    /* Output metrics and clean up */
-   output_metrics_from_art(client_fd, metrics_art);
+   output_metrics_from_art(client_fd, metrics_art, client_ssl);
    pgexporter_free_query(all);
    cleanup_metrics_art(metrics_art);
 }
@@ -1274,16 +1204,9 @@
 
    if (metric == NULL)
    {
-<<<<<<< HEAD
       pgexporter_log_error("Failed to allocate metric for pgexporter version");
       cleanup_metrics_art(metrics_art);
       return;
-=======
-      send_chunk(client_ssl, client_fd, data);
-      metrics_cache_append(data);
-      free(data);
-      data = NULL;
->>>>>>> 03c0711d
    }
 
    /*
@@ -1320,7 +1243,7 @@
    add_metric_to_art(metrics_art, metric);
 
    /* Output all the metrics in the ART and clean up */
-   output_metrics_from_art(client_fd, metrics_art);
+   output_metrics_from_art(client_fd, metrics_art, client_ssl);
    cleanup_metrics_art(metrics_art);
 }
 
@@ -1412,14 +1335,10 @@
                   }
                   else
                   {
-<<<<<<< HEAD
                      free(metric->name);
                      free(metric->help);
                      free(metric->type);
                      free(metric);
-=======
-                     extension_function(client_ssl, client_fd, tuple->data[0], false, tuple->data[2], tuple->data[3]);
->>>>>>> 03c0711d
                   }
                }
             }
@@ -1456,7 +1375,6 @@
                                    tuple->data[3]);
                   if (metric_data_loc != NULL)
                   {
-<<<<<<< HEAD
                      struct prometheus_attributes* attrs = create_attributes();
                      if (attrs != NULL)
                      {
@@ -1478,10 +1396,6 @@
                         free(metric_data_loc->type);
                         free(metric_data_loc);
                      }
-=======
-                     extension_function(client_ssl, client_fd, tuple->data[0], INPUT_DATA, tuple->data[2], tuple->data[3]);
-                     extension_function(client_ssl, client_fd, tuple->data[0], INPUT_WAL, tuple->data[2], tuple->data[3]);
->>>>>>> 03c0711d
                   }
                }
 
@@ -1534,11 +1448,7 @@
 }
 
 static void
-<<<<<<< HEAD
-settings_information(int client_fd)
-=======
-extension_function(SSL* client_ssl, int client_fd, char* function, int input, char* description, char* type)
->>>>>>> 03c0711d
+settings_information(SSL* client_ssl, int client_fd)
 {
    int ret;
    struct query* all = NULL;
@@ -1701,119 +1611,7 @@
             {
                break;
             }
-<<<<<<< HEAD
             current = current->next;
-=======
-
-            tuple = tuple->next;
-         }
-
-         free(sql);
-         sql = NULL;
-
-         pgexporter_free_query(query);
-         query = NULL;
-      }
-   }
-
-   if (header)
-   {
-      data = pgexporter_append(data, "\n");
-   }
-
-   if (data != NULL)
-   {
-      send_chunk(client_ssl, client_fd, data);
-      metrics_cache_append(data);
-      free(data);
-      data = NULL;
-   }
-}
-
-static void
-settings_information(SSL* client_ssl, int client_fd)
-{
-   int ret;
-   char* data = NULL;
-   char* safe_key = NULL;
-   struct query* all = NULL;
-   struct query* query = NULL;
-   struct tuple* current = NULL;
-   struct configuration* config;
-
-   config = (struct configuration*)shmem;
-
-   /* Expose only if default or specified */
-   if (!collector_pass("settings"))
-   {
-      return;
-   }
-
-   for (int server = 0; server < config->number_of_servers; server++)
-   {
-      if (config->servers[server].fd != -1)
-      {
-         ret = pgexporter_query_settings(server, &query);
-         if (ret == 0)
-         {
-            all = pgexporter_merge_queries(all, query, SORT_DATA0);
-         }
-         query = NULL;
-      }
-   }
-
-   if (all != NULL)
-   {
-      current = all->tuples;
-      while (current != NULL)
-      {
-         safe_key = safe_prometheus_key(pgexporter_get_column(0, current));
-         data = pgexporter_vappend(data, 12,
-                                   "#HELP pgexporter_",
-                                   &all->tag[0],
-                                   "_",
-                                   safe_key,
-                                   " ",
-                                   pgexporter_get_column(2, current),
-                                   "\n",
-                                   "#TYPE pgexporter_",
-                                   &all->tag[0],
-                                   "_",
-                                   safe_key,
-                                   " gauge\n"
-                                   );
-         safe_prometheus_key_free(safe_key);
-
-data:
-         safe_key = safe_prometheus_key(pgexporter_get_column(0, current));
-         data = pgexporter_vappend(data, 9,
-                                   "pgexporter_",
-                                   &all->tag[0],
-                                   "_",
-                                   safe_key,
-                                   "{server=\"",
-                                   &config->servers[current->server].name[0],
-                                   "\"} ",
-                                   get_value(&all->tag[0], pgexporter_get_column(0, current), pgexporter_get_column(1, current)),
-                                   "\n"
-                                   );
-         safe_prometheus_key_free(safe_key);
-
-         if (current->next != NULL && !strcmp(pgexporter_get_column(0, current), pgexporter_get_column(0, current->next)))
-         {
-            current = current->next;
-            goto data;
-         }
-
-         if (data != NULL)
-         {
-            data = pgexporter_append(data, "\n");
-
-            send_chunk(client_ssl, client_fd, data);
-            metrics_cache_append(data);
-            free(data);
-            data = NULL;
->>>>>>> 03c0711d
          }
 
          safe_prometheus_key_free(safe_key);
@@ -1821,18 +1619,8 @@
       }
    }
 
-<<<<<<< HEAD
    /* Send the metrics to the client */
-   output_metrics_from_art(client_fd, metrics_art);
-=======
-   if (data != NULL)
-   {
-      send_chunk(client_ssl, client_fd, data);
-      metrics_cache_append(data);
-      free(data);
-      data = NULL;
-   }
->>>>>>> 03c0711d
+   output_metrics_from_art(client_fd, metrics_ar, client_ssl);
 
    /* Clean up */
    pgexporter_free_query(all);
@@ -1973,40 +1761,12 @@
       temp = temp->next;
    }
 
-<<<<<<< HEAD
    /*
     * We've populated the ART with metrics inside handle_histogram / handle_gauge_counter.
     * Now just output all metrics in one pass using our common helper functions,
     * then clean up everything.
     */
    output_metrics_from_art(client_fd, metrics_art);
-=======
-   for (int i = 0; i < n_store; i++)
-   {
-      column_node_t* temp = store[i].columns,
-                   * last = NULL;
-
-      while (temp)
-      {
-         data = pgexporter_append(data, temp->data);
-         last = temp;
-         temp = temp->next;
-
-         // Free it
-         free(last->data);
-         free(last);
-      }
-      data = pgexporter_append(data, "\n");
-   }
-
-   if (data)
-   {
-      send_chunk(client_ssl, client_fd, data);
-      metrics_cache_append(data);
-      free(data);
-      data = NULL;
-   }
->>>>>>> 03c0711d
 
    /*
     * Free the queries in q_list, then free the list itself.
@@ -2930,7 +2690,7 @@
 
 /* Common function to output metrics from an ART */
 static void
-output_metrics_from_art(int client_fd, struct art* metrics_art)
+output_metrics_from_art(int client_fd, struct art* metrics_art, SSL* ssl)
 {
    struct art_iterator* metrics_iterator = NULL;
    char* data = NULL;
@@ -3013,7 +2773,7 @@
    if (data != NULL)
    {
       metrics_cache_append(data);
-      send_chunk(client_fd, data);
+      send_chunk(ssl,client_fd, data);
       free(data);
    }
 
